
#include "Application.h"

#ifdef USE_LEVELDB
#include "leveldb/cache.h"
#include "leveldb/filter_policy.h"
#endif

#include "AcceptedLedger.h"
#include "Config.h"
#include "PeerDoor.h"
#include "RPCDoor.h"

#include "../database/SqliteDatabase.h"

#include <iostream>

#include <boost/bind.hpp>
#include <boost/filesystem.hpp>
#include <boost/thread.hpp>

SETUP_LOG (Application)

// VFALCO: TODO, fix/clean this, it might have broken with the Log changes
LogPartition AutoSocketPartition("AutoSocket");
Application* theApp = NULL;

Application::Application()
    : mIOService ((theConfig.NODE_SIZE >= 2) ? 2 : 1)
    , mIOWork (mIOService)
    , mAuxWork (mAuxService)
    , mUNL (mIOService)
    , mNetOps (mIOService, &mLedgerMaster)
    , mTempNodeCache ("NodeCache", 16384, 90)
    , mHashedObjectStore (16384, 300)
    , mSLECache ("LedgerEntryCache", 4096, 120)
    , mSNTPClient (mAuxService)
    , mJobQueue (mIOService)
    , mFeeVote (IFeeVote::New (10, 50 * SYSTEM_CURRENCY_PARTS, 12.5 * SYSTEM_CURRENCY_PARTS))
    , mFeeTrack (ILoadFeeTrack::New ())
    , mValidations (IValidations::New ())
    , mFeatureTable (2 * 7 * 24 * 60 * 60, 200) // two weeks, 200/256
    // VFALCO: TODO replace all NULL with nullptr
    , mRpcDB (NULL)
    , mTxnDB (NULL)
    , mLedgerDB (NULL)
    , mWalletDB (NULL) // VFALCO: NOTE, are all these 'NULL' ctor params necessary?
    , mNetNodeDB (NULL)
    , mPathFindDB (NULL)
    , mHashNodeDB (NULL)
    // VFALCO: TODO eliminate USE_LEVELDB macro
#ifdef USE_LEVELDB
	, mHashNodeLDB (NULL)
#endif
	, mConnectionPool (mIOService)
    , mPeerDoor (NULL)
    , mRPCDoor (NULL)
    , mWSPublicDoor (NULL)
    , mWSPrivateDoor (NULL)
    , mSweepTimer (mAuxService)
    , mShutdown (false)
{
	getRand (mNonce256.begin(), mNonce256.size());
	getRand (reinterpret_cast<unsigned char *>(&mNonceST), sizeof(mNonceST));
}

extern const char *RpcDBInit[], *TxnDBInit[], *LedgerDBInit[], *WalletDBInit[], *HashNodeDBInit[],
	*NetNodeDBInit[], *PathFindDBInit[];
extern int RpcDBCount, TxnDBCount, LedgerDBCount, WalletDBCount, HashNodeDBCount,
	NetNodeDBCount, PathFindDBCount;
bool Instance::running = true;

void Application::stop()
{
	WriteLog (lsINFO, Application) << "Received shutdown request";
	StopSustain();
	mShutdown = true;
	mIOService.stop();
	mHashedObjectStore.waitWrite();
	mValidations->flush();
	mAuxService.stop();
	mJobQueue.shutdown();

#ifdef HAVE_LEVELDB
	delete mHashNodeLDB:
	mHashNodeLDB = NULL;
#endif

	WriteLog (lsINFO, Application) << "Stopped: " << mIOService.stopped();
	Instance::shutdown();
}

static void InitDB(DatabaseCon** dbCon, const char *fileName, const char *dbInit[], int dbCount)
{
	*dbCon = new DatabaseCon(fileName, dbInit, dbCount);
}

volatile bool doShutdown = false;

#ifdef SIGINT
void sigIntHandler(int)
{
	doShutdown = true;
}
#endif

static void runAux(boost::asio::io_service& svc)
{
	setCallingThreadName("aux");
	svc.run();
}

static void runIO(boost::asio::io_service& io)
{
	setCallingThreadName("io");
	io.run();
}

void Application::setup()
{
	mJobQueue.setThreadCount();
	mSweepTimer.expires_from_now(boost::posix_time::seconds(10));
	mSweepTimer.async_wait(boost::bind(&Application::sweep, this));
	mLoadMgr.init();

#ifndef WIN32
#ifdef SIGINT
	if (!theConfig.RUN_STANDALONE)
	{
		struct sigaction sa;
		memset(&sa, 0, sizeof(sa));
		sa.sa_handler = sigIntHandler;
		sigaction(SIGINT, &sa, NULL);
	}
#endif
#endif

	assert(mTxnDB == NULL);
	if (!theConfig.DEBUG_LOGFILE.empty())
	{ // Let DEBUG messages go to the file but only WARNING or higher to regular output (unless verbose)
		Log::setLogFile(theConfig.DEBUG_LOGFILE);
		if (Log::getMinSeverity() > lsDEBUG)
			LogPartition::setSeverity(lsDEBUG);
	}

	boost::thread(boost::bind(runAux, boost::ref(mAuxService))).detach();

	if (!theConfig.RUN_STANDALONE)
		mSNTPClient.init(theConfig.SNTP_SERVERS);

	//
	// Construct databases.
	//
	boost::thread t1(boost::bind(&InitDB, &mRpcDB, "rpc.db", RpcDBInit, RpcDBCount));
	boost::thread t2(boost::bind(&InitDB, &mTxnDB, "transaction.db", TxnDBInit, TxnDBCount));
	boost::thread t3(boost::bind(&InitDB, &mLedgerDB, "ledger.db", LedgerDBInit, LedgerDBCount));
	t1.join(); t2.join(); t3.join();

	boost::thread t4(boost::bind(&InitDB, &mWalletDB, "wallet.db", WalletDBInit, WalletDBCount));
	boost::thread t6(boost::bind(&InitDB, &mNetNodeDB, "netnode.db", NetNodeDBInit, NetNodeDBCount));
	boost::thread t7(boost::bind(&InitDB, &mPathFindDB, "pathfind.db", PathFindDBInit, PathFindDBCount));
	t4.join(); t6.join(); t7.join();

#ifdef USE_LEVELDB
	if (mHashedObjectStore.isLevelDB())
	{
		WriteLog (lsINFO, Application) << "LevelDB used for nodes";
		leveldb::Options options;
		options.create_if_missing = true;
		options.block_cache = leveldb::NewLRUCache(theConfig.getSize(siHashNodeDBCache) * 1024 * 1024);
		if (theConfig.NODE_SIZE >= 2)
			options.filter_policy = leveldb::NewBloomFilterPolicy(10);
		if (theConfig.LDB_IMPORT)
			options.write_buffer_size = 32 << 20;
		leveldb::Status status = leveldb::DB::Open(options, (theConfig.DATA_DIR / "hashnode").string(), &mHashNodeLDB);
		if (!status.ok() || !mHashNodeLDB)
		{
			WriteLog (lsFATAL, Application) << "Unable to open/create hash node db: "
				<< (theConfig.DATA_DIR / "hashnode").string()
				<< " " << status.ToString();
			StopSustain();
			exit(3);
		}
	}
	else
#endif
	{
		WriteLog (lsINFO, Application) << "SQLite used for nodes";
		boost::thread t5(boost::bind(&InitDB, &mHashNodeDB, "hashnode.db", HashNodeDBInit, HashNodeDBCount));
		t5.join();
	}

	mTxnDB->getDB()->setupCheckpointing(&mJobQueue);
	mLedgerDB->getDB()->setupCheckpointing(&mJobQueue);

	if (!theConfig.RUN_STANDALONE)
		updateTables(theConfig.LDB_IMPORT);

	if (theConfig.START_UP == Config::FRESH)
	{
		WriteLog (lsINFO, Application) << "Starting new Ledger";

		startNewLedger();
	}
	else if (theConfig.START_UP == Config::LOAD)
	{
		WriteLog (lsINFO, Application) << "Loading specified Ledger";

		if (!loadOldLedger(theConfig.START_LEDGER))
		{
			theApp->stop();
			exit(-1);
		}
	}
	else if (theConfig.START_UP == Config::NETWORK)
	{ // This should probably become the default once we have a stable network
		if (!theConfig.RUN_STANDALONE)
			mNetOps.needNetworkLedger();
		startNewLedger();
	}
	else
		startNewLedger();

	mOrderBookDB.setup(theApp->getLedgerMaster().getCurrentLedger());

	//
	// Begin validation and ip maintenance.
	// - Wallet maintains local information: including identity and network connection persistence information.
	//
	mWallet.start();

	//
	// Set up UNL.
	//
	if (!theConfig.RUN_STANDALONE)
		getUNL().nodeBootstrap();

	mValidations->tune(theConfig.getSize(siValidationsSize), theConfig.getSize(siValidationsAge));
	mHashedObjectStore.tune(theConfig.getSize(siNodeCacheSize), theConfig.getSize(siNodeCacheAge));
	mLedgerMaster.tune(theConfig.getSize(siLedgerSize), theConfig.getSize(siLedgerAge));
	mSLECache.setTargetSize(theConfig.getSize(siSLECacheSize));
	mSLECache.setTargetAge(theConfig.getSize(siSLECacheAge));

	mLedgerMaster.setMinValidations(theConfig.VALIDATION_QUORUM);

#ifdef USE_LEVELDB
	if (!mHashedObjectStore.isLevelDB())
#endif
		theApp->getHashNodeDB()->getDB()->executeSQL(boost::str(boost::format("PRAGMA cache_size=-%d;") %
			(theConfig.getSize(siHashNodeDBCache) * 1024)));

	theApp->getLedgerDB()->getDB()->executeSQL(boost::str(boost::format("PRAGMA cache_size=-%d;") %
		(theConfig.getSize(siTxnDBCache) * 1024)));
	theApp->getTxnDB()->getDB()->executeSQL(boost::str(boost::format("PRAGMA cache_size=-%d;") %
		(theConfig.getSize(siLgrDBCache) * 1024)));

	//
	// Allow peer connections.
	//
	if (!theConfig.RUN_STANDALONE)
	{
		try
		{
			mPeerDoor = new PeerDoor(mIOService);
		}
		catch (const std::exception& e)
		{
			// Must run as directed or exit.
			WriteLog (lsFATAL, Application) << boost::str(boost::format("Can not open peer service: %s") % e.what());

			exit(3);
		}
	}
	else
	{
		WriteLog (lsINFO, Application) << "Peer interface: disabled";
	}

	//
	// Allow RPC connections.
	//
	if (!theConfig.RPC_IP.empty() && theConfig.RPC_PORT)
	{
		try
		{
			mRPCDoor = new RPCDoor(mIOService);
		}
		catch (const std::exception& e)
		{
			// Must run as directed or exit.
			WriteLog (lsFATAL, Application) << boost::str(boost::format("Can not open RPC service: %s") % e.what());

			exit(3);
		}
	}
	else
	{
		WriteLog (lsINFO, Application) << "RPC interface: disabled";
	}

	//
	// Allow private WS connections.
	//
	if (!theConfig.WEBSOCKET_IP.empty() && theConfig.WEBSOCKET_PORT)
	{
		try
		{
			mWSPrivateDoor	= WSDoor::createWSDoor(theConfig.WEBSOCKET_IP, theConfig.WEBSOCKET_PORT, false);
		}
		catch (const std::exception& e)
		{
			// Must run as directed or exit.
			WriteLog (lsFATAL, Application) << boost::str(boost::format("Can not open private websocket service: %s") % e.what());

			exit(3);
		}
	}
	else
	{
		WriteLog (lsINFO, Application) << "WS private interface: disabled";
	}

	//
	// Allow public WS connections.
	//
	if (!theConfig.WEBSOCKET_PUBLIC_IP.empty() && theConfig.WEBSOCKET_PUBLIC_PORT)
	{
		try
		{
			mWSPublicDoor	= WSDoor::createWSDoor(theConfig.WEBSOCKET_PUBLIC_IP, theConfig.WEBSOCKET_PUBLIC_PORT, true);
		}
		catch (const std::exception& e)
		{
			// Must run as directed or exit.
			WriteLog (lsFATAL, Application) << boost::str(boost::format("Can not open public websocket service: %s") % e.what());

			exit(3);
		}
	}
	else
	{
		WriteLog (lsINFO, Application) << "WS public interface: disabled";
	}

	//
	// Begin connecting to network.
	//
	if (!theConfig.RUN_STANDALONE)
		mConnectionPool.start();


	if (theConfig.RUN_STANDALONE)
	{
		WriteLog (lsWARNING, Application) << "Running in standalone mode";

		mNetOps.setStandAlone();
	}
	else
		mNetOps.setStateTimer();
}

void Application::run()
{
	if (theConfig.NODE_SIZE >= 2)
	{
		boost::thread(boost::bind(runIO, boost::ref(mIOService))).detach();
	}

	theApp->getLoadManager().arm();
	mIOService.run(); // This blocks

	if (mWSPublicDoor)
		mWSPublicDoor->stop();

	if (mWSPrivateDoor)
		mWSPrivateDoor->stop();

	WriteLog (lsINFO, Application) << "Done.";
}

void Application::sweep()
{

	boost::filesystem::space_info space = boost::filesystem::space(theConfig.DATA_DIR);
	if (space.available < (512 * 1024 * 1024))
	{
		WriteLog (lsFATAL, Application) << "Remaining free disk space is less than 512MB";
		theApp->stop();
	}

	mMasterTransaction.sweep();
	mHashedObjectStore.sweep();
	mLedgerMaster.sweep();
	mTempNodeCache.sweep();
	mValidations->sweep();
	getMasterLedgerAcquire().sweep();
	mSLECache.sweep();
	AcceptedLedger::sweep();
	SHAMap::sweep();
	mNetOps.sweepFetchPack();
	mSweepTimer.expires_from_now(boost::posix_time::seconds(theConfig.getSize(siSweepInterval)));
	mSweepTimer.async_wait(boost::bind(&Application::sweep, this));
}

Application::~Application()
{
<<<<<<< HEAD
    delete mValidations;
    delete mFeeTrack;
	delete mFeeVote;

=======
>>>>>>> 6c153c0f
	delete mTxnDB;
	delete mLedgerDB;
	delete mWalletDB;
	delete mHashNodeDB;
	delete mNetNodeDB;
	delete mPathFindDB;
#ifdef USE_LEVELDB
	delete mHashNodeLDB;
#endif
}

void Application::startNewLedger()
{
	// New stuff.
	RippleAddress	rootSeedMaster		= RippleAddress::createSeedGeneric("masterpassphrase");
	RippleAddress	rootGeneratorMaster	= RippleAddress::createGeneratorPublic(rootSeedMaster);
	RippleAddress	rootAddress			= RippleAddress::createAccountPublic(rootGeneratorMaster, 0);

	// Print enough information to be able to claim root account.
	WriteLog (lsINFO, Application) << "Root master seed: " << rootSeedMaster.humanSeed();
	WriteLog (lsINFO, Application) << "Root account: " << rootAddress.humanAccountID();

	{
		Ledger::pointer firstLedger = boost::make_shared<Ledger>(rootAddress, SYSTEM_CURRENCY_START);
		assert(!!firstLedger->getAccountState(rootAddress));
		firstLedger->updateHash();
		firstLedger->setClosed();
		firstLedger->setAccepted();
		mLedgerMaster.pushLedger(firstLedger);

		Ledger::pointer secondLedger = boost::make_shared<Ledger>(true, boost::ref(*firstLedger));
		secondLedger->setClosed();
		secondLedger->setAccepted();
		mLedgerMaster.pushLedger(secondLedger, boost::make_shared<Ledger>(true, boost::ref(*secondLedger)), false);
		assert(!!secondLedger->getAccountState(rootAddress));
		mNetOps.setLastCloseTime(secondLedger->getCloseTimeNC());
	}
}

bool Application::loadOldLedger(const std::string& l)
{
	try
	{
		Ledger::pointer loadLedger;
		if (l.empty() || (l == "latest"))
			loadLedger = Ledger::getLastFullLedger();
		else if (l.length() == 64)
		{ // by hash
			uint256 hash;
			hash.SetHex(l);
			loadLedger = Ledger::loadByHash(hash);
		}
		else // assume by sequence
			loadLedger = Ledger::loadByIndex(boost::lexical_cast<uint32>(l));

		if (!loadLedger)
		{
			WriteLog (lsFATAL, Application) << "No Ledger found?" << std::endl;
			return false;
		}
		loadLedger->setClosed();

		WriteLog (lsINFO, Application) << "Loading ledger " << loadLedger->getHash() << " seq:" << loadLedger->getLedgerSeq();

		if (loadLedger->getAccountHash().isZero())
		{
			WriteLog (lsFATAL, Application) << "Ledger is empty.";
			assert(false);
			return false;
		}

		if (!loadLedger->walkLedger())
		{
			WriteLog (lsFATAL, Application) << "Ledger is missing nodes.";
			return false;
		}

		if (!loadLedger->assertSane())
		{
			WriteLog (lsFATAL, Application) << "Ledger is not sane.";
			return false;
		}
		mLedgerMaster.setLedgerRangePresent(loadLedger->getLedgerSeq(), loadLedger->getLedgerSeq());

		Ledger::pointer openLedger = boost::make_shared<Ledger>(false, boost::ref(*loadLedger));
		mLedgerMaster.switchLedgers(loadLedger, openLedger);
		mNetOps.setLastCloseTime(loadLedger->getCloseTimeNC());
	}
	catch (SHAMapMissingNode&)
	{
		WriteLog (lsFATAL, Application) << "Data is missing for selected ledger";
		return false;
	}
	catch (boost::bad_lexical_cast&)
	{
		WriteLog (lsFATAL, Application) << "Ledger specified '" << l << "' is not valid";
		return false;
	}
	return true;
}

bool serverOkay(std::string& reason)
{
	if (!theConfig.ELB_SUPPORT)
		return true;

	if (!theApp)
	{
		reason = "Server has not started";
		return false;
	}

	if (theApp->isShutdown())
	{
		reason = "Server is shutting down";
		return false;
	}

	if (theApp->getOPs().isNeedNetworkLedger())
	{
		reason = "Not synchronized with network yet";
		return false;
	}

	if (theApp->getOPs().getOperatingMode() < NetworkOPs::omSYNCING)
	{
		reason = "Not synchronized with network";
		return false;
	}

	if (theApp->getFeeTrack().isLoaded())
	{
		reason = "Too much load";
		return false;
	}

	return true;
}

// vim:ts=4<|MERGE_RESOLUTION|>--- conflicted
+++ resolved
@@ -404,13 +404,9 @@
 
 Application::~Application()
 {
-<<<<<<< HEAD
     delete mValidations;
     delete mFeeTrack;
-	delete mFeeVote;
-
-=======
->>>>>>> 6c153c0f
+
 	delete mTxnDB;
 	delete mLedgerDB;
 	delete mWalletDB;
