
#include "LedgerAcquire.h"

#include <boost/foreach.hpp>
#include <boost/make_shared.hpp>
#include <boost/bind.hpp>

#include "Application.h"
#include "Log.h"
#include "SHAMapSync.h"
#include "HashPrefixes.h"

SETUP_LOG();
DECLARE_INSTANCE(LedgerAcquire);

#define LA_DEBUG
#define LEDGER_ACQUIRE_TIMEOUT		1000	// millisecond for each ledger timeout
#define LEDGER_TIMEOUT_COUNT		10 		// how many timeouts before we giveup
#define LEDGER_TIMEOUT_AGGRESSIVE	4		// how many timeouts before we get aggressive
#define TRUST_NETWORK

PeerSet::PeerSet(const uint256& hash, int interval) : mHash(hash), mTimerInterval(interval), mTimeouts(0),
	mComplete(false), mFailed(false), mProgress(true), mAggressive(false), mTimer(theApp->getIOService())
{
	mLastAction = upTime();
	assert((mTimerInterval > 10) && (mTimerInterval < 30000));
}

void PeerSet::peerHas(Peer::ref ptr)
{
	boost::recursive_mutex::scoped_lock sl(mLock);
	if (!mPeers.insert(std::make_pair(ptr->getPeerId(), 0)).second)
		return;
	newPeer(ptr);
}

void PeerSet::badPeer(Peer::ref ptr)
{
	boost::recursive_mutex::scoped_lock sl(mLock);
	mPeers.erase(ptr->getPeerId());
}

void PeerSet::setTimer()
{
	mTimer.expires_from_now(boost::posix_time::milliseconds(mTimerInterval));
	mTimer.async_wait(boost::bind(&PeerSet::TimerEntry, pmDowncast(), boost::asio::placeholders::error));
}

void PeerSet::invokeOnTimer()
{
	if (isDone())
		return;

	if (!mProgress)
	{
		++mTimeouts;
		cLog(lsWARNING) << "Timeout(" << mTimeouts << ") pc=" << mPeers.size() << " acquiring " << mHash;
		onTimer(false);
	}
	else
	{
		mProgress = false;
		onTimer(true);
	}

	if (!isDone())
		setTimer();
}

void PeerSet::TimerEntry(boost::weak_ptr<PeerSet> wptr, const boost::system::error_code& result)
{
	if (result == boost::asio::error::operation_aborted)
		return;

	ScopedLock sl(theApp->getMasterLock());
	boost::shared_ptr<PeerSet> ptr = wptr.lock();
	if (ptr)
		ptr->invokeOnTimer();
}

bool PeerSet::isActive()
{
	boost::recursive_mutex::scoped_lock sl(mLock);
	return !isDone();
}

LedgerAcquire::LedgerAcquire(const uint256& hash) : PeerSet(hash, LEDGER_ACQUIRE_TIMEOUT),
	mHaveBase(false), mHaveState(false), mHaveTransactions(false), mAborted(false), mSignaled(false), mAccept(false),
	mByHash(true)
{
#ifdef LA_DEBUG
	cLog(lsTRACE) << "Acquiring ledger " << mHash;
#endif
	tryLocal();
}

bool LedgerAcquire::tryLocal()
{ // return value: true = no more work to do

	if (!mHaveBase)
	{
		HashedObject::pointer node = theApp->getHashedObjectStore().retrieve(mHash);
		if (!node)
		{
			mLedger = theApp->getLedgerMaster().getLedgerByHash(mHash);
			if (!mLedger)
				return false;
		}
		else
			mLedger = boost::make_shared<Ledger>(strCopy(node->getData()), true);

		if (mLedger->getHash() != mHash)
		{ // We know for a fact the ledger can never be acquired
			cLog(lsWARNING) << mHash << " cannot be a ledger";
			mFailed = true;
			return true;
		}

		mHaveBase = true;
	}

	if (!mHaveTransactions)
	{
		if (mLedger->getTransHash().isZero())
		{
			cLog(lsDEBUG) << "No TXNs to fetch";
			mHaveTransactions = true;
		}
		else
		{
			try
			{
				mLedger->peekTransactionMap()->fetchRoot(mLedger->getTransHash());
				cLog(lsDEBUG) << "Got root txn map locally";
				std::vector<uint256> h = mLedger->peekTransactionMap()->getNeededHashes(1);
				if (h.empty())
				{
					cLog(lsDEBUG) << "Had full txn map locally";
					mHaveTransactions = true;
				}
			}
			catch (SHAMapMissingNode&)
			{
			}
		}
	}

	if (!mHaveState)
	{
		if (mLedger->getAccountHash().isZero())
			mHaveState = true;
		else
		{
			try
			{
				mLedger->peekAccountStateMap()->fetchRoot(mLedger->getAccountHash());
				cLog(lsDEBUG) << "Got root AS map locally";
				std::vector<uint256> h = mLedger->peekAccountStateMap()->getNeededHashes(1);
				if (h.empty())
				{
					cLog(lsDEBUG) << "Had full AS map locally";
					mHaveState = true;
				}
			}
			catch (SHAMapMissingNode&)
			{
			}
		}
	}

	if (mHaveTransactions && mHaveState)
	{
		cLog(lsDEBUG) << "Had everything locally";
		mComplete = true;
		mLedger->setClosed();
		mLedger->setImmutable();
	}

	return mComplete;
}

void LedgerAcquire::onTimer(bool progress)
{
	if (getTimeouts() > LEDGER_TIMEOUT_COUNT)
	{
		cLog(lsWARNING) << "Six timeouts for ledger " << mHash;
		setFailed();
		done();
		return;
	}

	mRecentTXNodes.clear();
	mRecentASNodes.clear();

	if (!progress)
	{
		mAggressive = true;
		mByHash = true;
		cLog(lsDEBUG) << "No progress for ledger " << mHash;
		if (!getPeerCount())
			addPeers();
		else
			trigger(Peer::pointer());
	}
}

void LedgerAcquire::addPeers()
{
	std::vector<Peer::pointer> peerList = theApp->getConnectionPool().getPeerVector();

	int vSize = peerList.size();
	if (vSize == 0)
		return;

	// We traverse the peer list in random order so as not to favor any particular peer
	int firstPeer = rand() & vSize;

	bool found = false;
	for (int i = 0; i < vSize; ++i)
	{
		Peer::ref peer = peerList[(i + firstPeer) % vSize];
		if (peer->hasLedger(getHash()))
		{
			found = true;
			peerHas(peer);
		}
	}

	if (!found)
		for (int i = 0; i < vSize; ++i)
			peerHas(peerList[(i + firstPeer) % vSize]);
}

boost::weak_ptr<PeerSet> LedgerAcquire::pmDowncast()
{
	return boost::shared_polymorphic_downcast<PeerSet>(shared_from_this());
}

void LedgerAcquire::done()
{
	if (mSignaled)
		return;
	mSignaled = true;
	touch();

#ifdef LA_DEBUG
	cLog(lsTRACE) << "Done acquiring ledger " << mHash;
#endif

	assert(isComplete() || isFailed());

	std::vector< boost::function<void (LedgerAcquire::pointer)> > triggers;
	{
		boost::recursive_mutex::scoped_lock sl(mLock);
		triggers.swap(mOnComplete);
	}

	if (isComplete() && !isFailed() && mLedger)
	{
		mLedger->setClosed();
		mLedger->setImmutable();
		if (mAccept)
			mLedger->setAccepted();
		theApp->getLedgerMaster().storeLedger(mLedger);
	}
	else
		theApp->getMasterLedgerAcquire().logFailure(mHash);

	for (unsigned int i = 0; i < triggers.size(); ++i)
		triggers[i](shared_from_this());
}

bool LedgerAcquire::addOnComplete(boost::function<void (LedgerAcquire::pointer)> trigger)
{
	boost::recursive_mutex::scoped_lock sl(mLock);
	if (isDone())
		return false;
	mOnComplete.push_back(trigger);
	return true;
}

void LedgerAcquire::trigger(Peer::ref peer)
{
	if (mAborted || mComplete || mFailed)
	{
		cLog(lsTRACE) << "Trigger on ledger:" <<
			(mAborted ? " aborted": "") << (mComplete ? " completed": "") << (mFailed ? " failed" : "");
		return;
	}

	if (sLog(lsTRACE))
	{
		if (peer)
			cLog(lsTRACE) << "Trigger acquiring ledger " << mHash << " from " << peer->getIP();
		else
			cLog(lsTRACE) << "Trigger acquiring ledger " << mHash;
		if (mComplete || mFailed)
			cLog(lsTRACE) << "complete=" << mComplete << " failed=" << mFailed;
		else
			cLog(lsTRACE) << "base=" << mHaveBase << " tx=" << mHaveTransactions << " as=" << mHaveState;
	}

	if (!mHaveBase)
	{
		tryLocal();
		if (mFailed)
		{
			cLog(lsWARNING) << " failed local for " << mHash;
		}
	}

	ripple::TMGetLedger tmGL;
	tmGL.set_ledgerhash(mHash.begin(), mHash.size());
	if (getTimeouts() != 0)
	{
		tmGL.set_querytype(ripple::qtINDIRECT);

		if (!isProgress() && !mFailed && mByHash && (getTimeouts() > LEDGER_TIMEOUT_AGGRESSIVE))
		{
			std::vector<neededHash_t> need = getNeededHashes();
			if (!need.empty())
			{
				ripple::TMGetObjectByHash tmBH;
				tmBH.set_query(true);
				tmBH.set_ledgerhash(mHash.begin(), mHash.size());
				if (mHaveBase)
					tmBH.set_seq(mLedger->getLedgerSeq());
				bool typeSet = false;
				BOOST_FOREACH(neededHash_t& p, need)
				{
					cLog(lsWARNING) << "Want: " << p.second;
					theApp->getOPs().addWantedHash(p.second);
					if (!typeSet)
					{
						tmBH.set_type(p.first);
						typeSet = true;
					}
					if (p.first == tmBH.type())
					{
						ripple::TMIndexedObject *io = tmBH.add_objects();
						io->set_hash(p.second.begin(), p.second.size());
					}
				}
				PackedMessage::pointer packet = boost::make_shared<PackedMessage>(tmBH, ripple::mtGET_OBJECTS);
				{
					boost::recursive_mutex::scoped_lock sl(mLock);
					for (boost::unordered_map<uint64, int>::iterator it = mPeers.begin(), end = mPeers.end();
						it != end; ++it)
					{
						Peer::pointer iPeer = theApp->getConnectionPool().getPeerById(it->first);
						if (iPeer)
						{
							mByHash = false;
							iPeer->sendPacket(packet);
						}
					}
				}
				cLog(lsINFO) << "Attempting by hash fetch for ledger " << mHash;
			}
			else
			{
				cLog(lsINFO) << "getNeededHashes says acquire is complete";
				mHaveBase = true;
				mHaveTransactions = true;
				mHaveState = true;
				mComplete = true;
			}
		}
	}

	if (!mHaveBase && !mFailed)
	{
		tmGL.set_itype(ripple::liBASE);
		cLog(lsTRACE) << "Sending base request to " << (peer ? "selected peer" : "all peers");
		sendRequest(tmGL, peer);
		return;
	}

	if (mLedger)
		tmGL.set_ledgerseq(mLedger->getLedgerSeq());

	if (mHaveBase && !mHaveTransactions && !mFailed)
	{
		assert(mLedger);
		if (mLedger->peekTransactionMap()->getHash().isZero())
		{ // we need the root node
			tmGL.set_itype(ripple::liTX_NODE);
			*(tmGL.add_nodeids()) = SHAMapNode().getRawString();
			cLog(lsTRACE) << "Sending TX root request to " << (peer ? "selected peer" : "all peers");
			sendRequest(tmGL, peer);
		}
		else
		{
			std::vector<SHAMapNode> nodeIDs;
			std::vector<uint256> nodeHashes;
			nodeIDs.reserve(256);
			nodeHashes.reserve(256);
			mLedger->peekTransactionMap()->getMissingNodes(nodeIDs, nodeHashes, 256, NULL);
			if (nodeIDs.empty())
			{
				if (!mLedger->peekTransactionMap()->isValid())
					mFailed = true;
				else
				{
					mHaveTransactions = true;
					if (mHaveState)
						mComplete = true;
				}
			}
			else
			{
				if (!mAggressive)
					filterNodes(nodeIDs, nodeHashes, mRecentTXNodes, 128, !isProgress());
				if (!nodeIDs.empty())
				{
					tmGL.set_itype(ripple::liTX_NODE);
					BOOST_FOREACH(SHAMapNode& it, nodeIDs)
					{
						*(tmGL.add_nodeids()) = it.getRawString();
					}
					cLog(lsTRACE) << "Sending TX node " << nodeIDs.size()
						<< " request to " << (peer ? "selected peer" : "all peers");
					sendRequest(tmGL, peer);
				}
			}
		}
	}

	if (mHaveBase && !mHaveState && !mFailed)
	{
		assert(mLedger);
		if (mLedger->peekAccountStateMap()->getHash().isZero())
		{ // we need the root node
			tmGL.set_itype(ripple::liAS_NODE);
			*(tmGL.add_nodeids()) = SHAMapNode().getRawString();
			cLog(lsTRACE) << "Sending AS root request to " << (peer ? "selected peer" : "all peers");
			sendRequest(tmGL, peer);
		}
		else
		{
			std::vector<SHAMapNode> nodeIDs;
			std::vector<uint256> nodeHashes;
			nodeIDs.reserve(256);
			nodeHashes.reserve(256);
			mLedger->peekAccountStateMap()->getMissingNodes(nodeIDs, nodeHashes, 256, NULL);
			if (nodeIDs.empty())
			{
				if (!mLedger->peekAccountStateMap()->isValid())
					mFailed = true;
				else
				{
					mHaveState = true;
					if (mHaveTransactions)
						mComplete = true;
				}
			}
			else
			{
				if (!mAggressive)
					filterNodes(nodeIDs, nodeHashes, mRecentASNodes, 128, !isProgress());
				if (!nodeIDs.empty())
				{
					tmGL.set_itype(ripple::liAS_NODE);
					BOOST_FOREACH(SHAMapNode& it, nodeIDs)
						*(tmGL.add_nodeids()) = it.getRawString();
					cLog(lsTRACE) << "Sending AS node " << nodeIDs.size()
						<< " request to " << (peer ? "selected peer" : "all peers");
					tLog(nodeIDs.size() == 1, lsTRACE) << "AS node: " << nodeIDs[0];
					sendRequest(tmGL, peer);
				}
			}
		}
	}

	if (mComplete || mFailed)
	{
		cLog(lsDEBUG) << "Done:" << (mComplete ? " complete" : "") << (mFailed ? " failed " : " ")
			<< mLedger->getLedgerSeq();
		done();
	}
}

void PeerSet::sendRequest(const ripple::TMGetLedger& tmGL, Peer::ref peer)
{
	if (!peer)
		sendRequest(tmGL);
	else
		peer->sendPacket(boost::make_shared<PackedMessage>(tmGL, ripple::mtGET_LEDGER));
}

void PeerSet::sendRequest(const ripple::TMGetLedger& tmGL)
{
	boost::recursive_mutex::scoped_lock sl(mLock);
	if (mPeers.empty())
		return;

	PackedMessage::pointer packet = boost::make_shared<PackedMessage>(tmGL, ripple::mtGET_LEDGER);
	for (boost::unordered_map<uint64, int>::iterator it = mPeers.begin(), end = mPeers.end(); it != end; ++it)
	{
		Peer::pointer peer = theApp->getConnectionPool().getPeerById(it->first);
		if (peer)
			peer->sendPacket(packet);
	}
}

int PeerSet::takePeerSetFrom(const PeerSet& s)
{
	int ret = 0;
	mPeers.clear();
	for (boost::unordered_map<uint64, int>::const_iterator it = s.mPeers.begin(), end = s.mPeers.end();
			it != end; ++it)
	{
		mPeers.insert(std::make_pair(it->first, 0));
		++ret;
	}
	return ret;
}

int PeerSet::getPeerCount() const
{
	int ret = 0;
	for (boost::unordered_map<uint64, int>::const_iterator it = mPeers.begin(), end = mPeers.end(); it != end; ++it)
		if (theApp->getConnectionPool().hasPeer(it->first))
			++ret;
	return ret;
}

void LedgerAcquire::filterNodes(std::vector<SHAMapNode>& nodeIDs, std::vector<uint256>& nodeHashes,
	std::set<SHAMapNode>& recentNodes, int max, bool aggressive)
{ // ask for new nodes in preference to ones we've already asked for
<<<<<<< HEAD
	assert(nodeHashes.size() == nodeIDs.size() );
=======
	assert(nodeIDs.size() == nodeHashes.size());

>>>>>>> 89b9139c
	std::vector<bool> duplicates;
	duplicates.reserve(nodeIDs.size());

	int dupCount = 0;
	for (unsigned int i = 0; i < nodeIDs.size(); ++i)
	{
		bool isDup = recentNodes.count(nodeIDs[i]) != 0;
		duplicates.push_back(isDup);
		if (isDup)
			++dupCount;
	}

	if (dupCount == nodeIDs.size())
	{ // all duplicates
		if (!aggressive)
		{
			nodeIDs.clear();
			nodeHashes.clear();
			return;
		}
	}
	else if (dupCount > 0)
	{ // some, but not all, duplicates
		int insertPoint = 0;
		for (unsigned int i = 0; i < nodeIDs.size(); ++i)
			if (!duplicates[i])
			{ // Keep this node
				if (insertPoint != i)
				{
					nodeIDs[insertPoint] = nodeIDs[i];
					nodeHashes[insertPoint] = nodeHashes[i];
				}
				++insertPoint;
			}
		cLog(lsDEBUG) << "filterNodes " << nodeIDs.size() << " to " << insertPoint;
		nodeIDs.resize(insertPoint);
		nodeHashes.resize(insertPoint);
	}

	if (nodeIDs.size() > max)
	{
		nodeIDs.resize(max);
		nodeHashes.resize(max);
	}

	BOOST_FOREACH(const SHAMapNode& n, nodeIDs)
		recentNodes.insert(n);
}

bool LedgerAcquire::takeBase(const std::string& data) // data must not have hash prefix
{ // Return value: true=normal, false=bad data
#ifdef LA_DEBUG
	cLog(lsTRACE) << "got base acquiring ledger " << mHash;
#endif
	boost::recursive_mutex::scoped_lock sl(mLock);
	if (mHaveBase) return true;
	mLedger = boost::make_shared<Ledger>(data, false);
	if (mLedger->getHash() != mHash)
	{
		cLog(lsWARNING) << "Acquire hash mismatch";
		cLog(lsWARNING) << mLedger->getHash() << "!=" << mHash;
		mLedger.reset();
#ifdef TRUST_NETWORK
		assert(false);
#endif
		return false;
	}
	mHaveBase = true;

	Serializer s(data.size() + 4);
	s.add32(sHP_Ledger);
	s.addRaw(data);
	theApp->getHashedObjectStore().store(hotLEDGER, mLedger->getLedgerSeq(), s.peekData(), mHash);

	progress();
	if (!mLedger->getTransHash())
		mHaveTransactions = true;
	if (!mLedger->getAccountHash())
		mHaveState = true;
	mLedger->setAcquiring();
	return true;
}

bool LedgerAcquire::takeTxNode(const std::list<SHAMapNode>& nodeIDs,
	const std::list< std::vector<unsigned char> >& data, SMAddNode& san)
{
	if (!mHaveBase)
		return false;

	std::list<SHAMapNode>::const_iterator nodeIDit = nodeIDs.begin();
	std::list< std::vector<unsigned char> >::const_iterator nodeDatait = data.begin();
	TransactionStateSF tFilter(mLedger->getLedgerSeq());
	while (nodeIDit != nodeIDs.end())
	{
		if (nodeIDit->isRoot())
		{
			if (!san.combine(mLedger->peekTransactionMap()->addRootNode(mLedger->getTransHash(), *nodeDatait,
				snfWIRE, &tFilter)))
				return false;
		}
		else
		{
			if (!san.combine(mLedger->peekTransactionMap()->addKnownNode(*nodeIDit, *nodeDatait, &tFilter)))
				return false;
		}
		++nodeIDit;
		++nodeDatait;
	}
	if (!mLedger->peekTransactionMap()->isSynching())
	{
		mHaveTransactions = true;
		if (mHaveState)
		{
			mComplete = true;
			done();
		}
	}
	progress();
	return true;
}

bool LedgerAcquire::takeAsNode(const std::list<SHAMapNode>& nodeIDs,
	const std::list< std::vector<unsigned char> >& data, SMAddNode& san)
{
	cLog(lsTRACE) << "got ASdata (" << nodeIDs.size() <<") acquiring ledger " << mHash;
	tLog(nodeIDs.size() == 1, lsTRACE) << "got AS node: " << nodeIDs.front();

	if (!mHaveBase)
	{
		cLog(lsWARNING) << "Don't have ledger base";
		return false;
	}

	std::list<SHAMapNode>::const_iterator nodeIDit = nodeIDs.begin();
	std::list< std::vector<unsigned char> >::const_iterator nodeDatait = data.begin();
	AccountStateSF tFilter(mLedger->getLedgerSeq());
	while (nodeIDit != nodeIDs.end())
	{
		if (nodeIDit->isRoot())
		{
			if (!san.combine(mLedger->peekAccountStateMap()->addRootNode(mLedger->getAccountHash(),
				*nodeDatait, snfWIRE, &tFilter)))
			{
				cLog(lsWARNING) << "Bad ledger base";
				return false;
			}
		}
		else if (!san.combine(mLedger->peekAccountStateMap()->addKnownNode(*nodeIDit, *nodeDatait, &tFilter)))
		{
			cLog(lsWARNING) << "Unable to add AS node";
			return false;
		}
		++nodeIDit;
		++nodeDatait;
	}
	if (!mLedger->peekAccountStateMap()->isSynching())
	{
		mHaveState = true;
		if (mHaveTransactions)
		{
			mComplete = true;
			done();
		}
	}
	progress();
	return true;
}

bool LedgerAcquire::takeAsRootNode(const std::vector<unsigned char>& data, SMAddNode& san)
{
	if (!mHaveBase)
		return false;
	AccountStateSF tFilter(mLedger->getLedgerSeq());
	return san.combine(
		mLedger->peekAccountStateMap()->addRootNode(mLedger->getAccountHash(), data, snfWIRE, &tFilter));
}

bool LedgerAcquire::takeTxRootNode(const std::vector<unsigned char>& data, SMAddNode& san)
{
	if (!mHaveBase)
		return false;
	TransactionStateSF tFilter(mLedger->getLedgerSeq());
	return san.combine(
		mLedger->peekTransactionMap()->addRootNode(mLedger->getTransHash(), data, snfWIRE, &tFilter));
}

LedgerAcquire::pointer LedgerAcquireMaster::findCreate(const uint256& hash)
{
	assert(hash.isNonZero());
	boost::mutex::scoped_lock sl(mLock);
	LedgerAcquire::pointer& ptr = mLedgers[hash];
	if (ptr)
	{
		ptr->touch();
		return ptr;
	}
	ptr = boost::make_shared<LedgerAcquire>(hash);
	if (!ptr->isDone())
	{
		ptr->addPeers();
		ptr->setTimer(); // Cannot call in constructor
	}
	else
		cLog(lsDEBUG) << "Acquiring ledger we already have: " << hash;
	return ptr;
}

LedgerAcquire::pointer LedgerAcquireMaster::find(const uint256& hash)
{
	assert(hash.isNonZero());
	boost::mutex::scoped_lock sl(mLock);
	std::map<uint256, LedgerAcquire::pointer>::iterator it = mLedgers.find(hash);
	if (it != mLedgers.end())
	{
		it->second->touch();
		return it->second;
	}
	return LedgerAcquire::pointer();
}

std::vector<LedgerAcquire::neededHash_t> LedgerAcquire::getNeededHashes()
{
	std::vector<neededHash_t> ret;
	if (!mHaveBase)
	{
		ret.push_back(std::make_pair(ripple::TMGetObjectByHash::otLEDGER, mHash));
		return ret;
	}
	if (!mHaveState)
	{
		std::vector<uint256> v = mLedger->peekAccountStateMap()->getNeededHashes(16);
		BOOST_FOREACH(const uint256& h, v)
			ret.push_back(std::make_pair(ripple::TMGetObjectByHash::otSTATE_NODE, h));
	}
	if (!mHaveTransactions)
	{
		std::vector<uint256> v = mLedger->peekTransactionMap()->getNeededHashes(16);
		BOOST_FOREACH(const uint256& h, v)
			ret.push_back(std::make_pair(ripple::TMGetObjectByHash::otTRANSACTION_NODE, h));
	}
	return ret;
}

Json::Value LedgerAcquire::getJson(int)
{
	Json::Value ret(Json::objectValue);
	ret["hash"] = mHash.GetHex();
	if (mComplete)
		ret["complete"] = true;
	if (mFailed)
		ret["failed"] = true;
	ret["have_base"] = mHaveBase;
	ret["have_state"] = mHaveState;
	ret["have_transactions"] = mHaveTransactions;
	if (mAborted)
		ret["aborted"] = true;
	ret["timeouts"] = getTimeouts();
	if (mHaveBase && !mHaveState)
	{
		Json::Value hv(Json::arrayValue);
		std::vector<uint256> v = mLedger->peekAccountStateMap()->getNeededHashes(16);
		BOOST_FOREACH(const uint256& h, v)
			hv.append(h.GetHex());
		ret["needed_state_hashes"] = hv;
	}
	if (mHaveBase && !mHaveTransactions)
	{
		Json::Value hv(Json::arrayValue);
		std::vector<uint256> v = mLedger->peekTransactionMap()->getNeededHashes(16);
		BOOST_FOREACH(const uint256& h, v)
			hv.append(h.GetHex());
		ret["needed_transaction_hashes"] = hv;
	}
	return ret;
}

bool LedgerAcquireMaster::hasLedger(const uint256& hash)
{
	assert(hash.isNonZero());
	boost::mutex::scoped_lock sl(mLock);
	return mLedgers.find(hash) != mLedgers.end();
}

void LedgerAcquireMaster::dropLedger(const uint256& hash)
{
	assert(hash.isNonZero());
	boost::mutex::scoped_lock sl(mLock);
	mLedgers.erase(hash);
}

SMAddNode LedgerAcquireMaster::gotLedgerData(ripple::TMLedgerData& packet, Peer::ref peer)
{
	uint256 hash;
	if (packet.ledgerhash().size() != 32)
	{
		std::cerr << "Acquire error" << std::endl;
		return SMAddNode::invalid();
	}
	memcpy(hash.begin(), packet.ledgerhash().data(), 32);
	cLog(lsTRACE) << "Got data (" << packet.nodes().size() << ") for acquiring ledger: " << hash;

	LedgerAcquire::pointer ledger = find(hash);
	if (!ledger)
	{
		cLog(lsINFO) << "Got data for ledger we're not acquiring";
		return SMAddNode();
	}

	if (packet.type() == ripple::liBASE)
	{
		if (packet.nodes_size() < 1)
		{
			cLog(lsWARNING) << "Got empty base data";
			return SMAddNode::invalid();
		}
		if (!ledger->takeBase(packet.nodes(0).nodedata()))
		{
			cLog(lsWARNING) << "Got invalid base data";
			return SMAddNode::invalid();
		}
		SMAddNode san = SMAddNode::useful();
		if ((packet.nodes().size() > 1) && !ledger->takeAsRootNode(strCopy(packet.nodes(1).nodedata()), san))
		{
			cLog(lsWARNING) << "Included ASbase invalid";
		}
		if ((packet.nodes().size() > 2) && !ledger->takeTxRootNode(strCopy(packet.nodes(2).nodedata()), san))
		{
			cLog(lsWARNING) << "Included TXbase invalid";
		}
		if (!san.isInvalid())
			ledger->trigger(peer);
		return san;
	}

	if ((packet.type() == ripple::liTX_NODE) || (packet.type() == ripple::liAS_NODE))
	{
		std::list<SHAMapNode> nodeIDs;
		std::list< std::vector<unsigned char> > nodeData;

		if (packet.nodes().size() <= 0)
		{
			cLog(lsINFO) << "Got response with no nodes";
			return SMAddNode::invalid();
		}
		for (int i = 0; i < packet.nodes().size(); ++i)
		{
			const ripple::TMLedgerNode& node = packet.nodes(i);
			if (!node.has_nodeid() || !node.has_nodedata())
			{
				cLog(lsWARNING) << "Got bad node";
				return SMAddNode::invalid();
			}

			nodeIDs.push_back(SHAMapNode(node.nodeid().data(), node.nodeid().size()));
			nodeData.push_back(std::vector<unsigned char>(node.nodedata().begin(), node.nodedata().end()));
		}
		SMAddNode ret;
		if (packet.type() == ripple::liTX_NODE)
			ledger->takeTxNode(nodeIDs, nodeData, ret);
		else
			ledger->takeAsNode(nodeIDs, nodeData, ret);
		if (!ret.isInvalid())
			ledger->trigger(peer);
		return ret;
	}

	cLog(lsWARNING) << "Not sure what ledger data we got";
	return SMAddNode::invalid();
}

void LedgerAcquireMaster::sweep()
{
	mRecentFailures.sweep();

	int now = upTime();
	boost::mutex::scoped_lock sl(mLock);

	std::map<uint256, LedgerAcquire::pointer>::iterator it = mLedgers.begin();
	while (it != mLedgers.end())
	{
		if (it->second->getLastAction() > now)
		{
			it->second->touch();
			++it;
		}
		else if ((it->second->getLastAction() + 60) < now)
			mLedgers.erase(it++);
		else
			++it;
	}
}

int LedgerAcquireMaster::getFetchCount(int& timeoutCount)
{
	timeoutCount = 0;
	int ret = 0;
	{
		typedef std::pair<uint256, LedgerAcquire::pointer> u256_acq_pair;
		boost::mutex::scoped_lock sl(mLock);
		BOOST_FOREACH(const u256_acq_pair& it, mLedgers)
		{
			if (it.second->isActive())
			{
				++ret;
				timeoutCount += it.second->getTimeouts();
			}
		}
	}
	return ret;
}

// vim:ts=4<|MERGE_RESOLUTION|>--- conflicted
+++ resolved
@@ -528,12 +528,8 @@
 void LedgerAcquire::filterNodes(std::vector<SHAMapNode>& nodeIDs, std::vector<uint256>& nodeHashes,
 	std::set<SHAMapNode>& recentNodes, int max, bool aggressive)
 { // ask for new nodes in preference to ones we've already asked for
-<<<<<<< HEAD
-	assert(nodeHashes.size() == nodeIDs.size() );
-=======
 	assert(nodeIDs.size() == nodeHashes.size());
 
->>>>>>> 89b9139c
 	std::vector<bool> duplicates;
 	duplicates.reserve(nodeIDs.size());
 
