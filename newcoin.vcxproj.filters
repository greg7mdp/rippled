﻿<?xml version="1.0" encoding="utf-8"?>
<Project ToolsVersion="4.0" xmlns="http://schemas.microsoft.com/developer/msbuild/2003">
  <ItemGroup>
    <Filter Include="0. Third Party Code">
      <UniqueIdentifier>{475c5b33-c9b5-415f-89df-fb9961f3b57c}</UniqueIdentifier>
    </Filter>
    <Filter Include="0. Third Party Code\SQLite">
      <UniqueIdentifier>{60c3631e-8855-4a61-bdd3-9892d96242d5}</UniqueIdentifier>
    </Filter>
    <Filter Include="0. Third Party Code\websocket">
      <UniqueIdentifier>{cd4c41c0-3ee6-49f8-8322-d11422b892f9}</UniqueIdentifier>
    </Filter>
    <Filter Include="0. Third Party Code\websocket\core">
      <UniqueIdentifier>{9fe711b6-ec1c-4a6c-9f78-2812f4627e70}</UniqueIdentifier>
    </Filter>
    <Filter Include="0. Third Party Code\LevelDB">
      <UniqueIdentifier>{83e0c1a9-5ac4-4c68-ba62-45e24bf60c85}</UniqueIdentifier>
    </Filter>
    <Filter Include="0. Third Party Code\protobuf">
      <UniqueIdentifier>{1e155698-fbdf-4b1a-861f-396ca1690486}</UniqueIdentifier>
    </Filter>
    <Filter Include="0. Third Party Code\LevelDB\db">
      <UniqueIdentifier>{90f03f10-67b3-405b-9395-ca514b3d2554}</UniqueIdentifier>
    </Filter>
    <Filter Include="0. Third Party Code\LevelDB\table">
      <UniqueIdentifier>{08051cd0-8c55-4aea-a839-fab10847ae8e}</UniqueIdentifier>
    </Filter>
    <Filter Include="0. Third Party Code\LevelDB\util">
      <UniqueIdentifier>{2c99e10c-fd93-4859-ad41-b4878eb7e149}</UniqueIdentifier>
    </Filter>
    <Filter Include="0. Third Party Code\LevelDB\port">
      <UniqueIdentifier>{5aa322df-2bf4-4409-a39a-cb0069eb5e87}</UniqueIdentifier>
    </Filter>
    <Filter Include="0. Third Party Code\LevelDB\port\win">
      <UniqueIdentifier>{5249322a-6711-40e8-b1fb-12873aa39495}</UniqueIdentifier>
    </Filter>
    <Filter Include="0. Third Party Code\protobuf\protobuf">
      <UniqueIdentifier>{50c3843c-4a67-4cc2-a1d9-c45692849b48}</UniqueIdentifier>
    </Filter>
    <Filter Include="0. Third Party Code\protobuf\io">
      <UniqueIdentifier>{f57e4d02-7a69-4861-9f4b-160f13695e54}</UniqueIdentifier>
    </Filter>
    <Filter Include="0. Third Party Code\protobuf\stubs">
      <UniqueIdentifier>{27858e65-9580-4a67-b0c5-054e970516af}</UniqueIdentifier>
    </Filter>
    <Filter Include="1. Modules">
      <UniqueIdentifier>{a152ed99-bd05-4c37-8ae7-82888b1bb469}</UniqueIdentifier>
    </Filter>
    <Filter Include="1. Modules\ripple_basics">
      <UniqueIdentifier>{84e43f43-816e-4ccd-80c2-38b322904894}</UniqueIdentifier>
    </Filter>
    <Filter Include="1. Modules\ripple_client">
      <UniqueIdentifier>{97c96b68-70fd-4679-89fc-c1c8c87c265e}</UniqueIdentifier>
    </Filter>
    <Filter Include="1. Modules\ripple_db">
      <UniqueIdentifier>{a5190241-c5bc-4e23-8ef1-6adf757c75e3}</UniqueIdentifier>
    </Filter>
    <Filter Include="1. Modules\ripple_main">
      <UniqueIdentifier>{1a379c07-ccf1-4636-8018-2cfc0685edf0}</UniqueIdentifier>
    </Filter>
    <Filter Include="1. Modules\ripple_client\rpc">
      <UniqueIdentifier>{3f351c55-360d-40bc-a136-4944ce572efd}</UniqueIdentifier>
    </Filter>
    <Filter Include="1. Modules\ripple_db\storage">
      <UniqueIdentifier>{6097a179-ddad-4c69-9a34-2e3fc2c9fa1d}</UniqueIdentifier>
    </Filter>
    <Filter Include="1. Modules\ripple_client\http">
      <UniqueIdentifier>{29cd2103-d553-4d82-9e6a-224e3b1cb667}</UniqueIdentifier>
    </Filter>
    <Filter Include="1. Modules\ripple_basics\containers">
      <UniqueIdentifier>{96cbc9ff-0118-4844-bb4c-05aef58a60b5}</UniqueIdentifier>
    </Filter>
    <Filter Include="1. Modules\ripple_json">
      <UniqueIdentifier>{9f33883e-d53d-469f-ab51-653ac3e8780b}</UniqueIdentifier>
    </Filter>
    <Filter Include="1. Modules\ripple_json\json">
      <UniqueIdentifier>{670d727d-6c99-4893-b0bb-e620975e8b8d}</UniqueIdentifier>
    </Filter>
    <Filter Include="1. Modules\ripple_json\json\DEPRECATED">
      <UniqueIdentifier>{e398b116-a7fa-4850-8b8e-6de95efdea4e}</UniqueIdentifier>
    </Filter>
    <Filter Include="1. Modules\ripple_basics\utility">
      <UniqueIdentifier>{c30623e7-e0ab-4a8e-a213-aeaceb4327e2}</UniqueIdentifier>
    </Filter>
    <Filter Include="1. Modules\ripple_basics\types">
      <UniqueIdentifier>{0d38ac4f-f094-4b17-9f4c-ac4011ea3bca}</UniqueIdentifier>
    </Filter>
    <Filter Include="1. Modules\ripple_data">
      <UniqueIdentifier>{8d0241d2-071c-4d6c-a15e-980cc51b26ce}</UniqueIdentifier>
    </Filter>
    <Filter Include="1. Modules\ripple_data\crypto">
      <UniqueIdentifier>{095d33d8-dbf7-44d0-a675-6722b02bb3be}</UniqueIdentifier>
    </Filter>
    <Filter Include="1. Modules\ripple_data\types">
      <UniqueIdentifier>{2f3572a9-2882-4656-ab93-82b7761c9e3d}</UniqueIdentifier>
    </Filter>
    <Filter Include="1. Modules\ripple_data\protobuf">
      <UniqueIdentifier>{9f8ed40a-9f16-42fe-82fd-caf72d3d6a2b}</UniqueIdentifier>
    </Filter>
    <Filter Include="1. Modules\ripple_main\containers">
      <UniqueIdentifier>{683c494b-1175-49ac-9714-65640ba50bf5}</UniqueIdentifier>
    </Filter>
    <Filter Include="1. Modules\ripple_main\contracts">
      <UniqueIdentifier>{c7f863ce-204b-4a15-b236-24fe1e3430e5}</UniqueIdentifier>
    </Filter>
    <Filter Include="1. Modules\ripple_main\main">
      <UniqueIdentifier>{1ccfc5ad-5cd7-4a8e-b305-08f663c2397c}</UniqueIdentifier>
    </Filter>
<<<<<<< HEAD
    <Filter Include="1. Modules\ripple_main\misc">
      <UniqueIdentifier>{a624c4e9-2c7b-4b98-9dff-f57d876999f0}</UniqueIdentifier>
    </Filter>
    <Filter Include="1. Modules\ripple_main\sockets">
      <UniqueIdentifier>{78b0aa30-f238-4e41-821f-ce84dde82ceb}</UniqueIdentifier>
    </Filter>
    <Filter Include="1. Modules\ripple_main\processing">
      <UniqueIdentifier>{c441b367-d096-401f-a3f0-5ac24290d7b7}</UniqueIdentifier>
    </Filter>
    <Filter Include="1. Modules\ripple_main\serialization">
      <UniqueIdentifier>{4b5cbcb4-5525-4ac8-83b7-32bfb0a0b5bf}</UniqueIdentifier>
    </Filter>
    <Filter Include="1. Modules\ripple_main\transactions">
      <UniqueIdentifier>{1d36a65a-de7c-41f9-85dd-93b29d67606e}</UniqueIdentifier>
    </Filter>
    <Filter Include="1. Modules\ripple_main\types">
      <UniqueIdentifier>{1b463564-35d9-43d1-b3a0-21b344a3a1c7}</UniqueIdentifier>
    </Filter>
    <Filter Include="2. Empty">
      <UniqueIdentifier>{786657f9-b1b3-483c-a8e6-863cc2e02eb8}</UniqueIdentifier>
    </Filter>
    <Filter Include="2. Empty\ripple_ledger">
      <UniqueIdentifier>{b6175f9a-7d46-4b57-877f-f58b0b3bba89}</UniqueIdentifier>
    </Filter>
    <Filter Include="2. Empty\ripple_mess">
      <UniqueIdentifier>{becffa9b-61f7-42d4-815a-1ec822cad0e7}</UniqueIdentifier>
    </Filter>
    <Filter Include="2. Empty\ripple_net">
      <UniqueIdentifier>{7f76ce57-c428-487e-97a0-979c0990a81d}</UniqueIdentifier>
=======
    <Filter Include="0. Third Party Code\beast">
      <UniqueIdentifier>{290b7b39-a4e6-4b8b-b464-d1e458562fdd}</UniqueIdentifier>
>>>>>>> 6c153c0f
    </Filter>
  </ItemGroup>
  <ItemGroup>
    <ClCompile Include="src\cpp\database\sqlite3.c">
      <Filter>0. Third Party Code\SQLite</Filter>
    </ClCompile>
    <ClCompile Include="src\cpp\websocketpp\src\base64\base64.cpp">
      <Filter>0. Third Party Code\websocket\core</Filter>
    </ClCompile>
    <ClCompile Include="src\cpp\websocketpp\src\rng\boost_rng.cpp">
      <Filter>0. Third Party Code\websocket\core</Filter>
    </ClCompile>
    <ClCompile Include="src\cpp\websocketpp\src\messages\data.cpp">
      <Filter>0. Third Party Code\websocket\core</Filter>
    </ClCompile>
    <ClCompile Include="src\cpp\websocketpp\src\processors\hybi_header.cpp">
      <Filter>0. Third Party Code\websocket\core</Filter>
    </ClCompile>
    <ClCompile Include="src\cpp\websocketpp\src\processors\hybi_util.cpp">
      <Filter>0. Third Party Code\websocket\core</Filter>
    </ClCompile>
    <ClCompile Include="src\cpp\websocketpp\src\md5\md5.c">
      <Filter>0. Third Party Code\websocket\core</Filter>
    </ClCompile>
    <ClCompile Include="src\cpp\websocketpp\src\network_utilities.cpp">
      <Filter>0. Third Party Code\websocket\core</Filter>
    </ClCompile>
    <ClCompile Include="src\cpp\websocketpp\src\sha1\sha1.cpp">
      <Filter>0. Third Party Code\websocket\core</Filter>
    </ClCompile>
    <ClCompile Include="src\cpp\websocketpp\src\uri.cpp">
      <Filter>0. Third Party Code\websocket\core</Filter>
    </ClCompile>
    <ClCompile Include="src\cpp\leveldb_core.cpp">
      <Filter>0. Third Party Code\LevelDB</Filter>
    </ClCompile>
    <ClCompile Include="src\cpp\protobuf_core.cpp">
      <Filter>0. Third Party Code\protobuf</Filter>
    </ClCompile>
    <ClCompile Include="src\cpp\leveldb\db\builder.cc">
      <Filter>0. Third Party Code\LevelDB\db</Filter>
    </ClCompile>
    <ClCompile Include="src\cpp\leveldb\db\c.cc">
      <Filter>0. Third Party Code\LevelDB\db</Filter>
    </ClCompile>
    <ClCompile Include="src\cpp\leveldb\db\c_test.c">
      <Filter>0. Third Party Code\LevelDB\db</Filter>
    </ClCompile>
    <ClCompile Include="src\cpp\leveldb\db\db_bench.cc">
      <Filter>0. Third Party Code\LevelDB\db</Filter>
    </ClCompile>
    <ClCompile Include="src\cpp\leveldb\db\db_impl.cc">
      <Filter>0. Third Party Code\LevelDB\db</Filter>
    </ClCompile>
    <ClCompile Include="src\cpp\leveldb\db\db_iter.cc">
      <Filter>0. Third Party Code\LevelDB\db</Filter>
    </ClCompile>
    <ClCompile Include="src\cpp\leveldb\db\dbformat.cc">
      <Filter>0. Third Party Code\LevelDB\db</Filter>
    </ClCompile>
    <ClCompile Include="src\cpp\leveldb\db\filename.cc">
      <Filter>0. Third Party Code\LevelDB\db</Filter>
    </ClCompile>
    <ClCompile Include="src\cpp\leveldb\db\log_reader.cc">
      <Filter>0. Third Party Code\LevelDB\db</Filter>
    </ClCompile>
    <ClCompile Include="src\cpp\leveldb\db\log_test.cc">
      <Filter>0. Third Party Code\LevelDB\db</Filter>
    </ClCompile>
    <ClCompile Include="src\cpp\leveldb\db\log_writer.cc">
      <Filter>0. Third Party Code\LevelDB\db</Filter>
    </ClCompile>
    <ClCompile Include="src\cpp\leveldb\db\memtable.cc">
      <Filter>0. Third Party Code\LevelDB\db</Filter>
    </ClCompile>
    <ClCompile Include="src\cpp\leveldb\db\repair.cc">
      <Filter>0. Third Party Code\LevelDB\db</Filter>
    </ClCompile>
    <ClCompile Include="src\cpp\leveldb\db\table_cache.cc">
      <Filter>0. Third Party Code\LevelDB\db</Filter>
    </ClCompile>
    <ClCompile Include="src\cpp\leveldb\db\version_edit.cc">
      <Filter>0. Third Party Code\LevelDB\db</Filter>
    </ClCompile>
    <ClCompile Include="src\cpp\leveldb\db\version_set.cc">
      <Filter>0. Third Party Code\LevelDB\db</Filter>
    </ClCompile>
    <ClCompile Include="src\cpp\leveldb\db\write_batch.cc">
      <Filter>0. Third Party Code\LevelDB\db</Filter>
    </ClCompile>
    <ClCompile Include="src\cpp\leveldb\port\port_posix.cc">
      <Filter>0. Third Party Code\LevelDB\port</Filter>
    </ClCompile>
    <ClCompile Include="src\cpp\leveldb\port\port_win.cc">
      <Filter>0. Third Party Code\LevelDB\port</Filter>
    </ClCompile>
    <ClCompile Include="src\cpp\leveldb\table\format.cc">
      <Filter>0. Third Party Code\LevelDB\table</Filter>
    </ClCompile>
    <ClCompile Include="src\cpp\leveldb\table\iterator.cc">
      <Filter>0. Third Party Code\LevelDB\table</Filter>
    </ClCompile>
    <ClCompile Include="src\cpp\leveldb\table\merger.cc">
      <Filter>0. Third Party Code\LevelDB\table</Filter>
    </ClCompile>
    <ClCompile Include="src\cpp\leveldb\table\table.cc">
      <Filter>0. Third Party Code\LevelDB\table</Filter>
    </ClCompile>
    <ClCompile Include="src\cpp\leveldb\table\table_builder.cc">
      <Filter>0. Third Party Code\LevelDB\table</Filter>
    </ClCompile>
    <ClCompile Include="src\cpp\leveldb\table\two_level_iterator.cc">
      <Filter>0. Third Party Code\LevelDB\table</Filter>
    </ClCompile>
    <ClCompile Include="src\cpp\leveldb\table\block.cc">
      <Filter>0. Third Party Code\LevelDB\table</Filter>
    </ClCompile>
    <ClCompile Include="src\cpp\leveldb\table\block_builder.cc">
      <Filter>0. Third Party Code\LevelDB\table</Filter>
    </ClCompile>
    <ClCompile Include="src\cpp\leveldb\table\filter_block.cc">
      <Filter>0. Third Party Code\LevelDB\table</Filter>
    </ClCompile>
    <ClCompile Include="src\cpp\protobuf\src\google\protobuf\service.cc">
      <Filter>0. Third Party Code\protobuf\protobuf</Filter>
    </ClCompile>
    <ClCompile Include="src\cpp\protobuf\src\google\protobuf\text_format.cc">
      <Filter>0. Third Party Code\protobuf\protobuf</Filter>
    </ClCompile>
    <ClCompile Include="src\cpp\protobuf\src\google\protobuf\text_format_unittest.cc">
      <Filter>0. Third Party Code\protobuf\protobuf</Filter>
    </ClCompile>
    <ClCompile Include="src\cpp\protobuf\src\google\protobuf\unknown_field_set.cc">
      <Filter>0. Third Party Code\protobuf\protobuf</Filter>
    </ClCompile>
    <ClCompile Include="src\cpp\protobuf\src\google\protobuf\wire_format.cc">
      <Filter>0. Third Party Code\protobuf\protobuf</Filter>
    </ClCompile>
    <ClCompile Include="src\cpp\protobuf\src\google\protobuf\wire_format_lite.cc">
      <Filter>0. Third Party Code\protobuf\protobuf</Filter>
    </ClCompile>
    <ClCompile Include="src\cpp\protobuf\src\google\protobuf\descriptor.cc">
      <Filter>0. Third Party Code\protobuf\protobuf</Filter>
    </ClCompile>
    <ClCompile Include="src\cpp\protobuf\src\google\protobuf\descriptor.pb.cc">
      <Filter>0. Third Party Code\protobuf\protobuf</Filter>
    </ClCompile>
    <ClCompile Include="src\cpp\protobuf\src\google\protobuf\descriptor_database.cc">
      <Filter>0. Third Party Code\protobuf\protobuf</Filter>
    </ClCompile>
    <ClCompile Include="src\cpp\protobuf\src\google\protobuf\descriptor_unittest.cc">
      <Filter>0. Third Party Code\protobuf\protobuf</Filter>
    </ClCompile>
    <ClCompile Include="src\cpp\protobuf\src\google\protobuf\dynamic_message.cc">
      <Filter>0. Third Party Code\protobuf\protobuf</Filter>
    </ClCompile>
    <ClCompile Include="src\cpp\protobuf\src\google\protobuf\extension_set.cc">
      <Filter>0. Third Party Code\protobuf\protobuf</Filter>
    </ClCompile>
    <ClCompile Include="src\cpp\protobuf\src\google\protobuf\extension_set_heavy.cc">
      <Filter>0. Third Party Code\protobuf\protobuf</Filter>
    </ClCompile>
    <ClCompile Include="src\cpp\protobuf\src\google\protobuf\extension_set_unittest.cc">
      <Filter>0. Third Party Code\protobuf\protobuf</Filter>
    </ClCompile>
    <ClCompile Include="src\cpp\protobuf\src\google\protobuf\generated_message_reflection.cc">
      <Filter>0. Third Party Code\protobuf\protobuf</Filter>
    </ClCompile>
    <ClCompile Include="src\cpp\protobuf\src\google\protobuf\generated_message_util.cc">
      <Filter>0. Third Party Code\protobuf\protobuf</Filter>
    </ClCompile>
    <ClCompile Include="src\cpp\protobuf\src\google\protobuf\message.cc">
      <Filter>0. Third Party Code\protobuf\protobuf</Filter>
    </ClCompile>
    <ClCompile Include="src\cpp\protobuf\src\google\protobuf\message_lite.cc">
      <Filter>0. Third Party Code\protobuf\protobuf</Filter>
    </ClCompile>
    <ClCompile Include="src\cpp\protobuf\src\google\protobuf\reflection_ops.cc">
      <Filter>0. Third Party Code\protobuf\protobuf</Filter>
    </ClCompile>
    <ClCompile Include="src\cpp\protobuf\src\google\protobuf\repeated_field.cc">
      <Filter>0. Third Party Code\protobuf\protobuf</Filter>
    </ClCompile>
    <ClCompile Include="src\cpp\leveldb\util\bloom.cc">
      <Filter>0. Third Party Code\LevelDB\util</Filter>
    </ClCompile>
    <ClCompile Include="src\cpp\leveldb\util\cache.cc">
      <Filter>0. Third Party Code\LevelDB\util</Filter>
    </ClCompile>
    <ClCompile Include="src\cpp\leveldb\util\coding.cc">
      <Filter>0. Third Party Code\LevelDB\util</Filter>
    </ClCompile>
    <ClCompile Include="src\cpp\leveldb\util\comparator.cc">
      <Filter>0. Third Party Code\LevelDB\util</Filter>
    </ClCompile>
    <ClCompile Include="src\cpp\leveldb\util\crc32c.cc">
      <Filter>0. Third Party Code\LevelDB\util</Filter>
    </ClCompile>
    <ClCompile Include="src\cpp\leveldb\util\env.cc">
      <Filter>0. Third Party Code\LevelDB\util</Filter>
    </ClCompile>
    <ClCompile Include="src\cpp\leveldb\util\env_posix.cc">
      <Filter>0. Third Party Code\LevelDB\util</Filter>
    </ClCompile>
    <ClCompile Include="src\cpp\leveldb\util\env_test.cc">
      <Filter>0. Third Party Code\LevelDB\util</Filter>
    </ClCompile>
    <ClCompile Include="src\cpp\leveldb\util\env_win.cc">
      <Filter>0. Third Party Code\LevelDB\util</Filter>
    </ClCompile>
    <ClCompile Include="src\cpp\leveldb\util\filter_policy.cc">
      <Filter>0. Third Party Code\LevelDB\util</Filter>
    </ClCompile>
    <ClCompile Include="src\cpp\leveldb\util\hash.cc">
      <Filter>0. Third Party Code\LevelDB\util</Filter>
    </ClCompile>
    <ClCompile Include="src\cpp\leveldb\util\histogram.cc">
      <Filter>0. Third Party Code\LevelDB\util</Filter>
    </ClCompile>
    <ClCompile Include="src\cpp\leveldb\util\logging.cc">
      <Filter>0. Third Party Code\LevelDB\util</Filter>
    </ClCompile>
    <ClCompile Include="src\cpp\leveldb\util\options.cc">
      <Filter>0. Third Party Code\LevelDB\util</Filter>
    </ClCompile>
    <ClCompile Include="src\cpp\leveldb\util\status.cc">
      <Filter>0. Third Party Code\LevelDB\util</Filter>
    </ClCompile>
    <ClCompile Include="src\cpp\leveldb\util\arena.cc">
      <Filter>0. Third Party Code\LevelDB\util</Filter>
    </ClCompile>
    <ClCompile Include="src\cpp\protobuf\src\google\protobuf\io\coded_stream.cc">
      <Filter>0. Third Party Code\protobuf\io</Filter>
    </ClCompile>
    <ClCompile Include="src\cpp\protobuf\src\google\protobuf\io\gzip_stream.cc">
      <Filter>0. Third Party Code\protobuf\io</Filter>
    </ClCompile>
    <ClCompile Include="src\cpp\protobuf\src\google\protobuf\io\printer.cc">
      <Filter>0. Third Party Code\protobuf\io</Filter>
    </ClCompile>
    <ClCompile Include="src\cpp\protobuf\src\google\protobuf\io\tokenizer.cc">
      <Filter>0. Third Party Code\protobuf\io</Filter>
    </ClCompile>
    <ClCompile Include="src\cpp\protobuf\src\google\protobuf\io\zero_copy_stream.cc">
      <Filter>0. Third Party Code\protobuf\io</Filter>
    </ClCompile>
    <ClCompile Include="src\cpp\protobuf\src\google\protobuf\io\zero_copy_stream_impl.cc">
      <Filter>0. Third Party Code\protobuf\io</Filter>
    </ClCompile>
    <ClCompile Include="src\cpp\protobuf\src\google\protobuf\io\zero_copy_stream_impl_lite.cc">
      <Filter>0. Third Party Code\protobuf\io</Filter>
    </ClCompile>
    <ClCompile Include="src\cpp\protobuf\src\google\protobuf\stubs\atomicops_internals_x86_msvc.cc">
      <Filter>0. Third Party Code\protobuf\stubs</Filter>
    </ClCompile>
    <ClCompile Include="src\cpp\protobuf\src\google\protobuf\stubs\common.cc">
      <Filter>0. Third Party Code\protobuf\stubs</Filter>
    </ClCompile>
    <ClCompile Include="src\cpp\protobuf\src\google\protobuf\stubs\once.cc">
      <Filter>0. Third Party Code\protobuf\stubs</Filter>
    </ClCompile>
    <ClCompile Include="src\cpp\protobuf\src\google\protobuf\stubs\stringprintf.cc">
      <Filter>0. Third Party Code\protobuf\stubs</Filter>
    </ClCompile>
    <ClCompile Include="src\cpp\protobuf\src\google\protobuf\stubs\structurally_valid.cc">
      <Filter>0. Third Party Code\protobuf\stubs</Filter>
    </ClCompile>
    <ClCompile Include="src\cpp\protobuf\src\google\protobuf\stubs\strutil.cc">
      <Filter>0. Third Party Code\protobuf\stubs</Filter>
    </ClCompile>
    <ClCompile Include="src\cpp\protobuf\src\google\protobuf\stubs\substitute.cc">
      <Filter>0. Third Party Code\protobuf\stubs</Filter>
    </ClCompile>
    <ClCompile Include="src\cpp\websocket_core.cpp">
      <Filter>0. Third Party Code\websocket</Filter>
    </ClCompile>
    <ClCompile Include="src\cpp\ripple\Transaction.cpp">
      <Filter>1. Modules\ripple_main\transactions</Filter>
    </ClCompile>
    <ClCompile Include="src\cpp\ripple\TransactionAcquire.cpp">
      <Filter>1. Modules\ripple_main\transactions</Filter>
    </ClCompile>
    <ClCompile Include="src\cpp\ripple\TransactionCheck.cpp">
      <Filter>1. Modules\ripple_main\transactions</Filter>
    </ClCompile>
    <ClCompile Include="src\cpp\ripple\TransactionEngine.cpp">
      <Filter>1. Modules\ripple_main\transactions</Filter>
    </ClCompile>
    <ClCompile Include="src\cpp\ripple\TransactionErr.cpp">
      <Filter>1. Modules\ripple_main\transactions</Filter>
    </ClCompile>
    <ClCompile Include="src\cpp\ripple\TransactionFormats.cpp">
      <Filter>1. Modules\ripple_main\transactions</Filter>
    </ClCompile>
    <ClCompile Include="src\cpp\ripple\TransactionMaster.cpp">
      <Filter>1. Modules\ripple_main\transactions</Filter>
    </ClCompile>
    <ClCompile Include="src\cpp\ripple\TransactionMeta.cpp">
      <Filter>1. Modules\ripple_main\transactions</Filter>
    </ClCompile>
    <ClCompile Include="src\cpp\ripple\TransactionQueue.cpp">
      <Filter>1. Modules\ripple_main\transactions</Filter>
    </ClCompile>
    <ClCompile Include="src\cpp\ripple\Transactor.cpp">
      <Filter>1. Modules\ripple_main\transactions</Filter>
    </ClCompile>
    <ClCompile Include="src\cpp\ripple\TrustSetTransactor.cpp">
      <Filter>1. Modules\ripple_main\transactions</Filter>
    </ClCompile>
    <ClCompile Include="src\cpp\ripple\OfferCreateTransactor.cpp">
      <Filter>1. Modules\ripple_main\transactions</Filter>
    </ClCompile>
    <ClCompile Include="src\cpp\ripple\OfferCancelTransactor.cpp">
      <Filter>1. Modules\ripple_main\transactions</Filter>
    </ClCompile>
    <ClCompile Include="src\cpp\ripple\RegularKeySetTransactor.cpp">
      <Filter>1. Modules\ripple_main\transactions</Filter>
    </ClCompile>
    <ClCompile Include="src\cpp\ripple\PaymentTransactor.cpp">
      <Filter>1. Modules\ripple_main\transactions</Filter>
    </ClCompile>
    <ClCompile Include="src\cpp\ripple\AccountSetTransactor.cpp">
      <Filter>1. Modules\ripple_main\transactions</Filter>
    </ClCompile>
    <ClCompile Include="src\cpp\ripple\Operation.cpp">
      <Filter>1. Modules\ripple_main\contracts</Filter>
    </ClCompile>
    <ClCompile Include="src\cpp\ripple\Contract.cpp">
      <Filter>1. Modules\ripple_main\contracts</Filter>
    </ClCompile>
    <ClCompile Include="src\cpp\ripple\SerializedLedger.cpp">
      <Filter>1. Modules\ripple_main\serialization</Filter>
    </ClCompile>
    <ClCompile Include="src\cpp\ripple\SerializedObject.cpp">
      <Filter>1. Modules\ripple_main\serialization</Filter>
    </ClCompile>
    <ClCompile Include="src\cpp\ripple\SerializedTransaction.cpp">
      <Filter>1. Modules\ripple_main\serialization</Filter>
    </ClCompile>
    <ClCompile Include="src\cpp\ripple\SerializedTypes.cpp">
      <Filter>1. Modules\ripple_main\serialization</Filter>
    </ClCompile>
    <ClCompile Include="src\cpp\ripple\SerializedValidation.cpp">
      <Filter>1. Modules\ripple_main\serialization</Filter>
    </ClCompile>
    <ClCompile Include="src\cpp\ripple\Amount.cpp">
      <Filter>1. Modules\ripple_main\types</Filter>
    </ClCompile>
    <ClCompile Include="src\cpp\ripple\AmountRound.cpp">
      <Filter>1. Modules\ripple_main\types</Filter>
    </ClCompile>
    <ClCompile Include="src\cpp\ripple\HashedObject.cpp">
      <Filter>1. Modules\ripple_main\types</Filter>
    </ClCompile>
    <ClCompile Include="src\cpp\ripple\PackedMessage.cpp">
      <Filter>1. Modules\ripple_main\types</Filter>
    </ClCompile>
    <ClCompile Include="src\cpp\ripple\ParameterTable.cpp">
      <Filter>1. Modules\ripple_main\types</Filter>
    </ClCompile>
    <ClCompile Include="src\cpp\ripple\ParseSection.cpp">
      <Filter>1. Modules\ripple_main\types</Filter>
    </ClCompile>
    <ClCompile Include="src\cpp\ripple\ProofOfWork.cpp">
      <Filter>1. Modules\ripple_main\types</Filter>
    </ClCompile>
    <ClCompile Include="modules\ripple_basics\ripple_basics.cpp">
      <Filter>1. Modules\ripple_basics</Filter>
    </ClCompile>
    <ClCompile Include="modules\ripple_ledger\ripple_ledger.cpp">
      <Filter>2. Empty\ripple_ledger</Filter>
    </ClCompile>
    <ClCompile Include="src\cpp\ripple\AcceptedLedger.cpp">
      <Filter>1. Modules\ripple_main\processing</Filter>
    </ClCompile>
    <ClCompile Include="src\cpp\ripple\AccountItems.cpp">
      <Filter>1. Modules\ripple_main\processing</Filter>
    </ClCompile>
    <ClCompile Include="src\cpp\ripple\AccountState.cpp">
      <Filter>1. Modules\ripple_main\processing</Filter>
    </ClCompile>
    <ClCompile Include="src\cpp\ripple\FeatureTable.cpp">
      <Filter>1. Modules\ripple_main\processing</Filter>
    </ClCompile>
    <ClCompile Include="src\cpp\ripple\Ledger.cpp">
      <Filter>1. Modules\ripple_main\processing</Filter>
    </ClCompile>
    <ClCompile Include="src\cpp\ripple\LedgerAcquire.cpp">
      <Filter>1. Modules\ripple_main\processing</Filter>
    </ClCompile>
    <ClCompile Include="src\cpp\ripple\LedgerConsensus.cpp">
      <Filter>1. Modules\ripple_main\processing</Filter>
    </ClCompile>
    <ClCompile Include="src\cpp\ripple\LedgerEntrySet.cpp">
      <Filter>1. Modules\ripple_main\processing</Filter>
    </ClCompile>
    <ClCompile Include="src\cpp\ripple\LedgerFormats.cpp">
      <Filter>1. Modules\ripple_main\processing</Filter>
    </ClCompile>
    <ClCompile Include="src\cpp\ripple\LedgerHistory.cpp">
      <Filter>1. Modules\ripple_main\processing</Filter>
    </ClCompile>
    <ClCompile Include="src\cpp\ripple\LedgerMaster.cpp">
      <Filter>1. Modules\ripple_main\processing</Filter>
    </ClCompile>
    <ClCompile Include="src\cpp\ripple\LedgerProposal.cpp">
      <Filter>1. Modules\ripple_main\processing</Filter>
    </ClCompile>
    <ClCompile Include="src\cpp\ripple\LedgerTiming.cpp">
      <Filter>1. Modules\ripple_main\processing</Filter>
    </ClCompile>
    <ClCompile Include="src\cpp\ripple\Offer.cpp">
      <Filter>1. Modules\ripple_main\processing</Filter>
    </ClCompile>
    <ClCompile Include="src\cpp\ripple\OrderBook.cpp">
      <Filter>1. Modules\ripple_main\processing</Filter>
    </ClCompile>
    <ClCompile Include="src\cpp\ripple\OrderBookDB.cpp">
      <Filter>1. Modules\ripple_main\processing</Filter>
    </ClCompile>
    <ClCompile Include="src\cpp\ripple\RippleCalc.cpp">
      <Filter>1. Modules\ripple_main\processing</Filter>
    </ClCompile>
    <ClCompile Include="src\cpp\ripple\RippleState.cpp">
      <Filter>1. Modules\ripple_main\processing</Filter>
    </ClCompile>
    <ClCompile Include="src\cpp\ripple\CallRPC.cpp">
      <Filter>1. Modules\ripple_client\rpc</Filter>
    </ClCompile>
    <ClCompile Include="src\cpp\ripple\rpc.cpp">
      <Filter>1. Modules\ripple_client\rpc</Filter>
    </ClCompile>
    <ClCompile Include="src\cpp\ripple\RPCDoor.cpp">
      <Filter>1. Modules\ripple_client\rpc</Filter>
    </ClCompile>
    <ClCompile Include="src\cpp\ripple\RPCErr.cpp">
      <Filter>1. Modules\ripple_client\rpc</Filter>
    </ClCompile>
    <ClCompile Include="src\cpp\ripple\RPCHandler.cpp">
      <Filter>1. Modules\ripple_client\rpc</Filter>
    </ClCompile>
    <ClCompile Include="src\cpp\ripple\RPCSub.cpp">
      <Filter>1. Modules\ripple_client\rpc</Filter>
    </ClCompile>
    <ClCompile Include="modules\ripple_client\ripple_client.cpp">
      <Filter>1. Modules\ripple_client</Filter>
    </ClCompile>
    <ClCompile Include="src\cpp\ripple\ChangeTransactor.cpp">
      <Filter>1. Modules\ripple_main\transactions</Filter>
    </ClCompile>
    <ClCompile Include="src\cpp\ripple\CanonicalTXSet.cpp">
      <Filter>1. Modules\ripple_main\transactions</Filter>
    </ClCompile>
    <ClCompile Include="src\cpp\ripple\RPCServer.cpp">
      <Filter>1. Modules\ripple_client\rpc</Filter>
    </ClCompile>
    <ClCompile Include="modules\ripple_db\ripple_db.cpp">
      <Filter>1. Modules\ripple_db</Filter>
    </ClCompile>
    <ClCompile Include="src\cpp\database\database.cpp">
      <Filter>1. Modules\ripple_db\storage</Filter>
    </ClCompile>
    <ClCompile Include="src\cpp\ripple\DBInit.cpp">
      <Filter>1. Modules\ripple_db\storage</Filter>
    </ClCompile>
    <ClCompile Include="src\cpp\database\SqliteDatabase.cpp">
      <Filter>1. Modules\ripple_db\storage</Filter>
    </ClCompile>
    <ClCompile Include="modules\ripple_main\ripple_main.cpp">
      <Filter>1. Modules\ripple_main</Filter>
    </ClCompile>
    <ClCompile Include="src\cpp\ripple\HttpsClient.cpp">
      <Filter>1. Modules\ripple_client\http</Filter>
    </ClCompile>
    <ClCompile Include="src\cpp\ripple\HTTPRequest.cpp">
      <Filter>1. Modules\ripple_client\http</Filter>
    </ClCompile>
    <ClCompile Include="modules\ripple_net\ripple_net.cpp">
      <Filter>2. Empty\ripple_net</Filter>
    </ClCompile>
    <ClCompile Include="src\cpp\ripple\Interpreter.cpp">
      <Filter>1. Modules\ripple_main\contracts</Filter>
    </ClCompile>
    <ClCompile Include="src\cpp\ripple\ScriptData.cpp">
      <Filter>1. Modules\ripple_main\contracts</Filter>
    </ClCompile>
    <ClCompile Include="src\cpp\ripple\WalletAddTransactor.cpp">
      <Filter>1. Modules\ripple_main\transactions</Filter>
    </ClCompile>
    <ClCompile Include="src\cpp\ripple\Wallet.cpp">
      <Filter>1. Modules\ripple_main\transactions</Filter>
    </ClCompile>
    <ClCompile Include="src\cpp\ripple\NicknameState.cpp">
      <Filter>1. Modules\ripple_main\processing</Filter>
    </ClCompile>
    <ClCompile Include="src\cpp\ripple\SHAMap.cpp">
      <Filter>1. Modules\ripple_main\containers</Filter>
    </ClCompile>
    <ClCompile Include="src\cpp\ripple\SHAMapDiff.cpp">
      <Filter>1. Modules\ripple_main\containers</Filter>
    </ClCompile>
    <ClCompile Include="src\cpp\ripple\SHAMapNodes.cpp">
      <Filter>1. Modules\ripple_main\containers</Filter>
    </ClCompile>
    <ClCompile Include="src\cpp\ripple\SHAMapSync.cpp">
      <Filter>1. Modules\ripple_main\containers</Filter>
    </ClCompile>
    <ClCompile Include="src\cpp\ripple\PFRequest.cpp">
      <Filter>1. Modules\ripple_main\processing</Filter>
    </ClCompile>
    <ClCompile Include="src\cpp\ripple\Pathfinder.cpp">
      <Filter>1. Modules\ripple_main\processing</Filter>
    </ClCompile>
    <ClCompile Include="modules\ripple_mess\ripple_mess.cpp">
      <Filter>2. Empty\ripple_mess</Filter>
    </ClCompile>
    <ClCompile Include="modules\ripple_json\json\json_reader.cpp">
      <Filter>1. Modules\ripple_json\json</Filter>
    </ClCompile>
    <ClCompile Include="modules\ripple_json\json\json_value.cpp">
      <Filter>1. Modules\ripple_json\json</Filter>
    </ClCompile>
    <ClCompile Include="modules\ripple_json\json\json_writer.cpp">
      <Filter>1. Modules\ripple_json\json</Filter>
    </ClCompile>
    <ClCompile Include="modules\ripple_json\ripple_json.cpp">
      <Filter>1. Modules\ripple_json</Filter>
    </ClCompile>
    <ClCompile Include="modules\ripple_basics\containers\ripple_RangeSet.cpp">
      <Filter>1. Modules\ripple_basics\containers</Filter>
    </ClCompile>
    <ClCompile Include="modules\ripple_basics\utility\ripple_Time.cpp">
      <Filter>1. Modules\ripple_basics\utility</Filter>
    </ClCompile>
    <ClCompile Include="modules\ripple_basics\utility\ripple_ThreadName.cpp">
      <Filter>1. Modules\ripple_basics\utility</Filter>
    </ClCompile>
    <ClCompile Include="modules\ripple_basics\utility\ripple_RandomNumbers.cpp">
      <Filter>1. Modules\ripple_basics\utility</Filter>
    </ClCompile>
    <ClCompile Include="modules\ripple_basics\utility\ripple_Log.cpp">
      <Filter>1. Modules\ripple_basics\utility</Filter>
    </ClCompile>
    <ClCompile Include="modules\ripple_basics\utility\ripple_StringUtilities.cpp">
      <Filter>1. Modules\ripple_basics\utility</Filter>
    </ClCompile>
    <ClCompile Include="modules\ripple_basics\utility\ripple_ByteOrder.cpp">
      <Filter>1. Modules\ripple_basics\utility</Filter>
    </ClCompile>
    <ClCompile Include="modules\ripple_basics\utility\ripple_UptimeTimer.cpp">
      <Filter>1. Modules\ripple_basics\utility</Filter>
    </ClCompile>
    <ClCompile Include="modules\ripple_basics\utility\ripple_Sustain.cpp">
      <Filter>1. Modules\ripple_basics\utility</Filter>
    </ClCompile>
    <ClCompile Include="modules\ripple_basics\utility\ripple_DiffieHellmanUtil.cpp">
      <Filter>1. Modules\ripple_basics\utility</Filter>
    </ClCompile>
    <ClCompile Include="modules\ripple_data\ripple_data.cpp">
      <Filter>1. Modules\ripple_data</Filter>
    </ClCompile>
    <ClCompile Include="modules\ripple_main\misc\ripple_HashValue.cpp">
      <Filter>1. Modules\ripple_main\misc</Filter>
    </ClCompile>
    <ClCompile Include="modules\ripple_data\crypto\ripple_CBigNum.cpp">
      <Filter>1. Modules\ripple_data\crypto</Filter>
    </ClCompile>
    <ClCompile Include="modules\ripple_data\crypto\ripple_Base58.cpp">
      <Filter>1. Modules\ripple_data\crypto</Filter>
    </ClCompile>
    <ClCompile Include="modules\ripple_data\crypto\ripple_Base58Data.cpp">
      <Filter>1. Modules\ripple_data\crypto</Filter>
    </ClCompile>
    <ClCompile Include="modules\ripple_data\crypto\ripple_RFC1751.cpp">
      <Filter>1. Modules\ripple_data\crypto</Filter>
    </ClCompile>
    <ClCompile Include="modules\ripple_data\types\ripple_RippleAddress.cpp">
      <Filter>1. Modules\ripple_data\types</Filter>
    </ClCompile>
    <ClCompile Include="modules\ripple_data\types\ripple_FieldNames.cpp">
      <Filter>1. Modules\ripple_data\types</Filter>
    </ClCompile>
    <ClCompile Include="modules\ripple_data\crypto\ripple_CKey.cpp">
      <Filter>1. Modules\ripple_data\crypto</Filter>
    </ClCompile>
    <ClCompile Include="modules\ripple_data\types\ripple_Serializer.cpp">
      <Filter>1. Modules\ripple_data\types</Filter>
    </ClCompile>
    <ClCompile Include="modules\ripple_data\crypto\ripple_CKeyECIES.cpp">
      <Filter>1. Modules\ripple_data\crypto</Filter>
    </ClCompile>
    <ClCompile Include="modules\ripple_data\crypto\ripple_CKeyDeterministic.cpp">
      <Filter>1. Modules\ripple_data\types</Filter>
    </ClCompile>
    <ClCompile Include="modules\ripple_basics\utility\ripple_InstanceCounter.cpp">
      <Filter>1. Modules\ripple_basics\utility</Filter>
    </ClCompile>
    <ClCompile Include="build\proto\ripple.pb.cc">
      <Filter>1. Modules\ripple_data\protobuf</Filter>
    </ClCompile>
    <ClCompile Include="src\cpp\ripple\ripple_FeeVote.cpp">
      <Filter>1. Modules\ripple_main\processing</Filter>
    </ClCompile>
    <ClCompile Include="src\cpp\ripple\Application.cpp">
      <Filter>1. Modules\ripple_main\main</Filter>
    </ClCompile>
    <ClCompile Include="src\cpp\ripple\ripple_LoadFeeTrack.cpp">
      <Filter>1. Modules\ripple_main\main</Filter>
    </ClCompile>
    <ClCompile Include="src\cpp\ripple\LoadManager.cpp">
      <Filter>1. Modules\ripple_main\main</Filter>
    </ClCompile>
    <ClCompile Include="src\cpp\ripple\ripple_DatabaseCon.cpp">
      <Filter>1. Modules\ripple_main\main</Filter>
    </ClCompile>
    <ClCompile Include="src\cpp\ripple\ripple_Validations.cpp">
      <Filter>1. Modules\ripple_main\main</Filter>
    </ClCompile>
    <ClCompile Include="src\cpp\ripple\Config.cpp">
      <Filter>1. Modules\ripple_main\main</Filter>
    </ClCompile>
    <ClCompile Include="src\cpp\ripple\JobQueue.cpp">
      <Filter>1. Modules\ripple_main\main</Filter>
    </ClCompile>
    <ClCompile Include="src\cpp\ripple\LoadMonitor.cpp">
      <Filter>1. Modules\ripple_main\main</Filter>
    </ClCompile>
    <ClCompile Include="src\cpp\ripple\main.cpp">
      <Filter>1. Modules\ripple_main\main</Filter>
    </ClCompile>
    <ClCompile Include="src\cpp\ripple\UpdateTables.cpp">
      <Filter>1. Modules\ripple_main\main</Filter>
    </ClCompile>
    <ClCompile Include="src\cpp\ripple\ConnectionPool.cpp">
      <Filter>1. Modules\ripple_main\sockets</Filter>
    </ClCompile>
    <ClCompile Include="src\cpp\ripple\NetworkOPs.cpp">
      <Filter>1. Modules\ripple_main\sockets</Filter>
    </ClCompile>
    <ClCompile Include="src\cpp\ripple\Peer.cpp">
      <Filter>1. Modules\ripple_main\sockets</Filter>
    </ClCompile>
    <ClCompile Include="src\cpp\ripple\PeerDoor.cpp">
      <Filter>1. Modules\ripple_main\sockets</Filter>
    </ClCompile>
    <ClCompile Include="src\cpp\ripple\SNTPClient.cpp">
      <Filter>1. Modules\ripple_main\sockets</Filter>
    </ClCompile>
    <ClCompile Include="src\cpp\ripple\Suppression.cpp">
      <Filter>1. Modules\ripple_main\sockets</Filter>
    </ClCompile>
    <ClCompile Include="src\cpp\ripple\UniqueNodeList.cpp">
      <Filter>1. Modules\ripple_main\sockets</Filter>
    </ClCompile>
    <ClCompile Include="src\cpp\ripple\WSDoor.cpp">
      <Filter>1. Modules\ripple_main\sockets</Filter>
    </ClCompile>
    <ClCompile Include="src\cpp\ripple\ripple_LogWebsockets.cpp">
      <Filter>1. Modules\ripple_main\sockets</Filter>
    </ClCompile>
  </ItemGroup>
  <ItemGroup>
    <ClInclude Include="database\sqlite3ext.h">
      <Filter>0. Third Party Code\SQLite</Filter>
    </ClInclude>
    <ClInclude Include="database\sqlite3.h">
      <Filter>0. Third Party Code\SQLite</Filter>
    </ClInclude>
    <ClInclude Include="src\cpp\websocketpp\src\common.hpp">
      <Filter>0. Third Party Code\websocket\core</Filter>
    </ClInclude>
    <ClInclude Include="src\cpp\websocketpp\src\connection.hpp">
      <Filter>0. Third Party Code\websocket\core</Filter>
    </ClInclude>
    <ClInclude Include="src\cpp\websocketpp\src\endpoint.hpp">
      <Filter>0. Third Party Code\websocket\core</Filter>
    </ClInclude>
    <ClInclude Include="src\cpp\websocketpp\src\network_utilities.hpp">
      <Filter>0. Third Party Code\websocket\core</Filter>
    </ClInclude>
    <ClInclude Include="src\cpp\websocketpp\src\sockets\plain.hpp">
      <Filter>0. Third Party Code\websocket\core</Filter>
    </ClInclude>
    <ClInclude Include="src\cpp\websocketpp\src\shared_const_buffer.hpp">
      <Filter>0. Third Party Code\websocket\core</Filter>
    </ClInclude>
    <ClInclude Include="src\cpp\websocketpp\src\sockets\socket_base.hpp">
      <Filter>0. Third Party Code\websocket\core</Filter>
    </ClInclude>
    <ClInclude Include="src\cpp\websocketpp\src\sockets\tls.hpp">
      <Filter>0. Third Party Code\websocket\core</Filter>
    </ClInclude>
    <ClInclude Include="src\cpp\websocketpp\src\uri.hpp">
      <Filter>0. Third Party Code\websocket\core</Filter>
    </ClInclude>
    <ClInclude Include="src\cpp\websocketpp\src\websocket_frame.hpp">
      <Filter>0. Third Party Code\websocket\core</Filter>
    </ClInclude>
    <ClInclude Include="src\cpp\websocketpp\src\websocketpp.hpp">
      <Filter>0. Third Party Code\websocket\core</Filter>
    </ClInclude>
    <ClInclude Include="src\cpp\leveldb\db\builder.h">
      <Filter>0. Third Party Code\LevelDB\db</Filter>
    </ClInclude>
    <ClInclude Include="src\cpp\leveldb\db\db_impl.h">
      <Filter>0. Third Party Code\LevelDB\db</Filter>
    </ClInclude>
    <ClInclude Include="src\cpp\leveldb\db\db_iter.h">
      <Filter>0. Third Party Code\LevelDB\db</Filter>
    </ClInclude>
    <ClInclude Include="src\cpp\leveldb\db\dbformat.h">
      <Filter>0. Third Party Code\LevelDB\db</Filter>
    </ClInclude>
    <ClInclude Include="src\cpp\leveldb\db\filename.h">
      <Filter>0. Third Party Code\LevelDB\db</Filter>
    </ClInclude>
    <ClInclude Include="src\cpp\leveldb\db\log_format.h">
      <Filter>0. Third Party Code\LevelDB\db</Filter>
    </ClInclude>
    <ClInclude Include="src\cpp\leveldb\db\log_reader.h">
      <Filter>0. Third Party Code\LevelDB\db</Filter>
    </ClInclude>
    <ClInclude Include="src\cpp\leveldb\db\log_writer.h">
      <Filter>0. Third Party Code\LevelDB\db</Filter>
    </ClInclude>
    <ClInclude Include="src\cpp\leveldb\db\memtable.h">
      <Filter>0. Third Party Code\LevelDB\db</Filter>
    </ClInclude>
    <ClInclude Include="src\cpp\leveldb\db\skiplist.h">
      <Filter>0. Third Party Code\LevelDB\db</Filter>
    </ClInclude>
    <ClInclude Include="src\cpp\leveldb\db\snapshot.h">
      <Filter>0. Third Party Code\LevelDB\db</Filter>
    </ClInclude>
    <ClInclude Include="src\cpp\leveldb\db\table_cache.h">
      <Filter>0. Third Party Code\LevelDB\db</Filter>
    </ClInclude>
    <ClInclude Include="src\cpp\leveldb\db\version_edit.h">
      <Filter>0. Third Party Code\LevelDB\db</Filter>
    </ClInclude>
    <ClInclude Include="src\cpp\leveldb\db\version_set.h">
      <Filter>0. Third Party Code\LevelDB\db</Filter>
    </ClInclude>
    <ClInclude Include="src\cpp\leveldb\db\write_batch_internal.h">
      <Filter>0. Third Party Code\LevelDB\db</Filter>
    </ClInclude>
    <ClInclude Include="src\cpp\leveldb\port\atomic_pointer.h">
      <Filter>0. Third Party Code\LevelDB\port</Filter>
    </ClInclude>
    <ClInclude Include="src\cpp\leveldb\port\port.h">
      <Filter>0. Third Party Code\LevelDB\port</Filter>
    </ClInclude>
    <ClInclude Include="src\cpp\leveldb\port\port_posix.h">
      <Filter>0. Third Party Code\LevelDB\port</Filter>
    </ClInclude>
    <ClInclude Include="src\cpp\leveldb\port\port_win.h">
      <Filter>0. Third Party Code\LevelDB\port</Filter>
    </ClInclude>
    <ClInclude Include="src\cpp\leveldb\port\win\stdint.h">
      <Filter>0. Third Party Code\LevelDB\port\win</Filter>
    </ClInclude>
    <ClInclude Include="src\cpp\leveldb\table\format.h">
      <Filter>0. Third Party Code\LevelDB\table</Filter>
    </ClInclude>
    <ClInclude Include="src\cpp\leveldb\table\iterator_wrapper.h">
      <Filter>0. Third Party Code\LevelDB\table</Filter>
    </ClInclude>
    <ClInclude Include="src\cpp\leveldb\table\merger.h">
      <Filter>0. Third Party Code\LevelDB\table</Filter>
    </ClInclude>
    <ClInclude Include="src\cpp\leveldb\table\two_level_iterator.h">
      <Filter>0. Third Party Code\LevelDB\table</Filter>
    </ClInclude>
    <ClInclude Include="src\cpp\leveldb\table\block.h">
      <Filter>0. Third Party Code\LevelDB\table</Filter>
    </ClInclude>
    <ClInclude Include="src\cpp\leveldb\table\block_builder.h">
      <Filter>0. Third Party Code\LevelDB\table</Filter>
    </ClInclude>
    <ClInclude Include="src\cpp\leveldb\table\filter_block.h">
      <Filter>0. Third Party Code\LevelDB\table</Filter>
    </ClInclude>
    <ClInclude Include="src\cpp\protobuf\src\google\protobuf\service.h">
      <Filter>0. Third Party Code\protobuf\protobuf</Filter>
    </ClInclude>
    <ClInclude Include="src\cpp\protobuf\src\google\protobuf\text_format.h">
      <Filter>0. Third Party Code\protobuf\protobuf</Filter>
    </ClInclude>
    <ClInclude Include="src\cpp\protobuf\src\google\protobuf\unknown_field_set.h">
      <Filter>0. Third Party Code\protobuf\protobuf</Filter>
    </ClInclude>
    <ClInclude Include="src\cpp\protobuf\src\google\protobuf\wire_format.h">
      <Filter>0. Third Party Code\protobuf\protobuf</Filter>
    </ClInclude>
    <ClInclude Include="src\cpp\protobuf\src\google\protobuf\wire_format_lite.h">
      <Filter>0. Third Party Code\protobuf\protobuf</Filter>
    </ClInclude>
    <ClInclude Include="src\cpp\protobuf\src\google\protobuf\wire_format_lite_inl.h">
      <Filter>0. Third Party Code\protobuf\protobuf</Filter>
    </ClInclude>
    <ClInclude Include="src\cpp\protobuf\src\google\protobuf\descriptor.h">
      <Filter>0. Third Party Code\protobuf\protobuf</Filter>
    </ClInclude>
    <ClInclude Include="src\cpp\protobuf\src\google\protobuf\descriptor.pb.h">
      <Filter>0. Third Party Code\protobuf\protobuf</Filter>
    </ClInclude>
    <ClInclude Include="src\cpp\protobuf\src\google\protobuf\descriptor_database.h">
      <Filter>0. Third Party Code\protobuf\protobuf</Filter>
    </ClInclude>
    <ClInclude Include="src\cpp\protobuf\src\google\protobuf\dynamic_message.h">
      <Filter>0. Third Party Code\protobuf\protobuf</Filter>
    </ClInclude>
    <ClInclude Include="src\cpp\protobuf\src\google\protobuf\extension_set.h">
      <Filter>0. Third Party Code\protobuf\protobuf</Filter>
    </ClInclude>
    <ClInclude Include="src\cpp\protobuf\src\google\protobuf\generated_enum_reflection.h">
      <Filter>0. Third Party Code\protobuf\protobuf</Filter>
    </ClInclude>
    <ClInclude Include="src\cpp\protobuf\src\google\protobuf\generated_message_reflection.h">
      <Filter>0. Third Party Code\protobuf\protobuf</Filter>
    </ClInclude>
    <ClInclude Include="src\cpp\protobuf\src\google\protobuf\generated_message_util.h">
      <Filter>0. Third Party Code\protobuf\protobuf</Filter>
    </ClInclude>
    <ClInclude Include="src\cpp\protobuf\src\google\protobuf\message.h">
      <Filter>0. Third Party Code\protobuf\protobuf</Filter>
    </ClInclude>
    <ClInclude Include="src\cpp\protobuf\src\google\protobuf\message_lite.h">
      <Filter>0. Third Party Code\protobuf\protobuf</Filter>
    </ClInclude>
    <ClInclude Include="src\cpp\protobuf\src\google\protobuf\package_info.h">
      <Filter>0. Third Party Code\protobuf\protobuf</Filter>
    </ClInclude>
    <ClInclude Include="src\cpp\protobuf\src\google\protobuf\reflection_ops.h">
      <Filter>0. Third Party Code\protobuf\protobuf</Filter>
    </ClInclude>
    <ClInclude Include="src\cpp\protobuf\src\google\protobuf\repeated_field.h">
      <Filter>0. Third Party Code\protobuf\protobuf</Filter>
    </ClInclude>
    <ClInclude Include="src\cpp\leveldb\util\arena.h">
      <Filter>0. Third Party Code\LevelDB\util</Filter>
    </ClInclude>
    <ClInclude Include="src\cpp\leveldb\util\coding.h">
      <Filter>0. Third Party Code\LevelDB\util</Filter>
    </ClInclude>
    <ClInclude Include="src\cpp\leveldb\util\crc32c.h">
      <Filter>0. Third Party Code\LevelDB\util</Filter>
    </ClInclude>
    <ClInclude Include="src\cpp\leveldb\util\hash.h">
      <Filter>0. Third Party Code\LevelDB\util</Filter>
    </ClInclude>
    <ClInclude Include="src\cpp\leveldb\util\histogram.h">
      <Filter>0. Third Party Code\LevelDB\util</Filter>
    </ClInclude>
    <ClInclude Include="src\cpp\leveldb\util\logging.h">
      <Filter>0. Third Party Code\LevelDB\util</Filter>
    </ClInclude>
    <ClInclude Include="src\cpp\leveldb\util\mutexlock.h">
      <Filter>0. Third Party Code\LevelDB\util</Filter>
    </ClInclude>
    <ClInclude Include="src\cpp\leveldb\util\posix_logger.h">
      <Filter>0. Third Party Code\LevelDB\util</Filter>
    </ClInclude>
    <ClInclude Include="src\cpp\leveldb\util\random.h">
      <Filter>0. Third Party Code\LevelDB\util</Filter>
    </ClInclude>
    <ClInclude Include="src\cpp\protobuf\src\google\protobuf\io\coded_stream.h">
      <Filter>0. Third Party Code\protobuf\io</Filter>
    </ClInclude>
    <ClInclude Include="src\cpp\protobuf\src\google\protobuf\io\coded_stream_inl.h">
      <Filter>0. Third Party Code\protobuf\io</Filter>
    </ClInclude>
    <ClInclude Include="src\cpp\protobuf\src\google\protobuf\io\gzip_stream.h">
      <Filter>0. Third Party Code\protobuf\io</Filter>
    </ClInclude>
    <ClInclude Include="src\cpp\protobuf\src\google\protobuf\io\package_info.h">
      <Filter>0. Third Party Code\protobuf\io</Filter>
    </ClInclude>
    <ClInclude Include="src\cpp\protobuf\src\google\protobuf\io\printer.h">
      <Filter>0. Third Party Code\protobuf\io</Filter>
    </ClInclude>
    <ClInclude Include="src\cpp\protobuf\src\google\protobuf\io\tokenizer.h">
      <Filter>0. Third Party Code\protobuf\io</Filter>
    </ClInclude>
    <ClInclude Include="src\cpp\protobuf\src\google\protobuf\io\zero_copy_stream.h">
      <Filter>0. Third Party Code\protobuf\io</Filter>
    </ClInclude>
    <ClInclude Include="src\cpp\protobuf\src\google\protobuf\io\zero_copy_stream_impl.h">
      <Filter>0. Third Party Code\protobuf\io</Filter>
    </ClInclude>
    <ClInclude Include="src\cpp\protobuf\src\google\protobuf\io\zero_copy_stream_impl_lite.h">
      <Filter>0. Third Party Code\protobuf\io</Filter>
    </ClInclude>
    <ClInclude Include="src\cpp\protobuf\src\google\protobuf\stubs\atomicops.h">
      <Filter>0. Third Party Code\protobuf\stubs</Filter>
    </ClInclude>
    <ClInclude Include="src\cpp\protobuf\src\google\protobuf\stubs\atomicops_internals_x86_msvc.h">
      <Filter>0. Third Party Code\protobuf\stubs</Filter>
    </ClInclude>
    <ClInclude Include="src\cpp\protobuf\src\google\protobuf\stubs\common.h">
      <Filter>0. Third Party Code\protobuf\stubs</Filter>
    </ClInclude>
    <ClInclude Include="src\cpp\protobuf\src\google\protobuf\stubs\hash.h">
      <Filter>0. Third Party Code\protobuf\stubs</Filter>
    </ClInclude>
    <ClInclude Include="src\cpp\protobuf\src\google\protobuf\stubs\map-util.h">
      <Filter>0. Third Party Code\protobuf\stubs</Filter>
    </ClInclude>
    <ClInclude Include="src\cpp\protobuf\src\google\protobuf\stubs\once.h">
      <Filter>0. Third Party Code\protobuf\stubs</Filter>
    </ClInclude>
    <ClInclude Include="src\cpp\protobuf\src\google\protobuf\stubs\platform_macros.h">
      <Filter>0. Third Party Code\protobuf\stubs</Filter>
    </ClInclude>
    <ClInclude Include="src\cpp\protobuf\src\google\protobuf\stubs\stl_util.h">
      <Filter>0. Third Party Code\protobuf\stubs</Filter>
    </ClInclude>
    <ClInclude Include="src\cpp\protobuf\src\google\protobuf\stubs\stringprintf.h">
      <Filter>0. Third Party Code\protobuf\stubs</Filter>
    </ClInclude>
    <ClInclude Include="src\cpp\protobuf\src\google\protobuf\stubs\strutil.h">
      <Filter>0. Third Party Code\protobuf\stubs</Filter>
    </ClInclude>
    <ClInclude Include="src\cpp\protobuf\src\google\protobuf\stubs\substitute.h">
      <Filter>0. Third Party Code\protobuf\stubs</Filter>
    </ClInclude>
    <ClInclude Include="src\cpp\protobuf\src\google\protobuf\stubs\template_util.h">
      <Filter>0. Third Party Code\protobuf\stubs</Filter>
    </ClInclude>
    <ClInclude Include="src\cpp\protobuf\src\google\protobuf\stubs\type_traits.h">
      <Filter>0. Third Party Code\protobuf\stubs</Filter>
    </ClInclude>
    <ClInclude Include="src\cpp\ripple\Transaction.h">
      <Filter>1. Modules\ripple_main\transactions</Filter>
    </ClInclude>
    <ClInclude Include="src\cpp\ripple\TransactionEngine.h">
      <Filter>1. Modules\ripple_main\transactions</Filter>
    </ClInclude>
    <ClInclude Include="src\cpp\ripple\TransactionErr.h">
      <Filter>1. Modules\ripple_main\transactions</Filter>
    </ClInclude>
    <ClInclude Include="src\cpp\ripple\TransactionFormats.h">
      <Filter>1. Modules\ripple_main\transactions</Filter>
    </ClInclude>
    <ClInclude Include="src\cpp\ripple\TransactionMaster.h">
      <Filter>1. Modules\ripple_main\transactions</Filter>
    </ClInclude>
    <ClInclude Include="src\cpp\ripple\TransactionMeta.h">
      <Filter>1. Modules\ripple_main\transactions</Filter>
    </ClInclude>
    <ClInclude Include="src\cpp\ripple\TransactionQueue.h">
      <Filter>1. Modules\ripple_main\transactions</Filter>
    </ClInclude>
    <ClInclude Include="src\cpp\ripple\Transactor.h">
      <Filter>1. Modules\ripple_main\transactions</Filter>
    </ClInclude>
    <ClInclude Include="src\cpp\ripple\TrustSetTransactor.h">
      <Filter>1. Modules\ripple_main\transactions</Filter>
    </ClInclude>
    <ClInclude Include="src\cpp\ripple\OfferCreateTransactor.h">
      <Filter>1. Modules\ripple_main\transactions</Filter>
    </ClInclude>
    <ClInclude Include="src\cpp\ripple\OfferCancelTransactor.h">
      <Filter>1. Modules\ripple_main\transactions</Filter>
    </ClInclude>
    <ClInclude Include="src\cpp\ripple\RegularKeySetTransactor.h">
      <Filter>1. Modules\ripple_main\transactions</Filter>
    </ClInclude>
    <ClInclude Include="src\cpp\ripple\PaymentTransactor.h">
      <Filter>1. Modules\ripple_main\transactions</Filter>
    </ClInclude>
    <ClInclude Include="src\cpp\ripple\AccountSetTransactor.h">
      <Filter>1. Modules\ripple_main\transactions</Filter>
    </ClInclude>
    <ClInclude Include="src\cpp\ripple\Operation.h">
      <Filter>1. Modules\ripple_main\contracts</Filter>
    </ClInclude>
    <ClInclude Include="src\cpp\ripple\Contract.h">
      <Filter>1. Modules\ripple_main\contracts</Filter>
    </ClInclude>
    <ClInclude Include="src\cpp\ripple\SerializedLedger.h">
      <Filter>1. Modules\ripple_main\serialization</Filter>
    </ClInclude>
    <ClInclude Include="src\cpp\ripple\SerializedObject.h">
      <Filter>1. Modules\ripple_main\serialization</Filter>
    </ClInclude>
    <ClInclude Include="src\cpp\ripple\SerializedTransaction.h">
      <Filter>1. Modules\ripple_main\serialization</Filter>
    </ClInclude>
    <ClInclude Include="src\cpp\ripple\SerializedTypes.h">
      <Filter>1. Modules\ripple_main\serialization</Filter>
    </ClInclude>
    <ClInclude Include="src\cpp\ripple\SerializedValidation.h">
      <Filter>1. Modules\ripple_main\serialization</Filter>
    </ClInclude>
    <ClInclude Include="src\cpp\ripple\HashedObject.h">
      <Filter>1. Modules\ripple_main\types</Filter>
    </ClInclude>
    <ClInclude Include="src\cpp\ripple\HashPrefixes.h">
      <Filter>1. Modules\ripple_main\types</Filter>
    </ClInclude>
    <ClInclude Include="src\cpp\ripple\PackedMessage.h">
      <Filter>1. Modules\ripple_main\types</Filter>
    </ClInclude>
    <ClInclude Include="src\cpp\ripple\ParameterTable.h">
      <Filter>1. Modules\ripple_main\types</Filter>
    </ClInclude>
    <ClInclude Include="src\cpp\ripple\ParseSection.h">
      <Filter>1. Modules\ripple_main\types</Filter>
    </ClInclude>
    <ClInclude Include="src\cpp\ripple\ProofOfWork.h">
      <Filter>1. Modules\ripple_main\types</Filter>
    </ClInclude>
    <ClInclude Include="modules\ripple_basics\ripple_basics.h">
      <Filter>1. Modules\ripple_basics</Filter>
    </ClInclude>
    <ClInclude Include="modules\ripple_ledger\ripple_ledger.h">
      <Filter>2. Empty\ripple_ledger</Filter>
    </ClInclude>
    <ClInclude Include="src\cpp\ripple\AcceptedLedger.h">
      <Filter>1. Modules\ripple_main\processing</Filter>
    </ClInclude>
    <ClInclude Include="src\cpp\ripple\AccountItems.h">
      <Filter>1. Modules\ripple_main\processing</Filter>
    </ClInclude>
    <ClInclude Include="src\cpp\ripple\AccountState.h">
      <Filter>1. Modules\ripple_main\processing</Filter>
    </ClInclude>
    <ClInclude Include="src\cpp\ripple\FeatureTable.h">
      <Filter>1. Modules\ripple_main\processing</Filter>
    </ClInclude>
    <ClInclude Include="src\cpp\ripple\Ledger.h">
      <Filter>1. Modules\ripple_main\processing</Filter>
    </ClInclude>
    <ClInclude Include="src\cpp\ripple\LedgerAcquire.h">
      <Filter>1. Modules\ripple_main\processing</Filter>
    </ClInclude>
    <ClInclude Include="src\cpp\ripple\LedgerConsensus.h">
      <Filter>1. Modules\ripple_main\processing</Filter>
    </ClInclude>
    <ClInclude Include="src\cpp\ripple\LedgerEntrySet.h">
      <Filter>1. Modules\ripple_main\processing</Filter>
    </ClInclude>
    <ClInclude Include="src\cpp\ripple\LedgerFormats.h">
      <Filter>1. Modules\ripple_main\processing</Filter>
    </ClInclude>
    <ClInclude Include="src\cpp\ripple\LedgerHistory.h">
      <Filter>1. Modules\ripple_main\processing</Filter>
    </ClInclude>
    <ClInclude Include="src\cpp\ripple\LedgerMaster.h">
      <Filter>1. Modules\ripple_main\processing</Filter>
    </ClInclude>
    <ClInclude Include="src\cpp\ripple\LedgerProposal.h">
      <Filter>1. Modules\ripple_main\processing</Filter>
    </ClInclude>
    <ClInclude Include="src\cpp\ripple\LedgerTiming.h">
      <Filter>1. Modules\ripple_main\processing</Filter>
    </ClInclude>
    <ClInclude Include="src\cpp\ripple\Offer.h">
      <Filter>1. Modules\ripple_main\processing</Filter>
    </ClInclude>
    <ClInclude Include="src\cpp\ripple\OrderBook.h">
      <Filter>1. Modules\ripple_main\processing</Filter>
    </ClInclude>
    <ClInclude Include="src\cpp\ripple\OrderBookDB.h">
      <Filter>1. Modules\ripple_main\processing</Filter>
    </ClInclude>
    <ClInclude Include="src\cpp\ripple\RippleCalc.h">
      <Filter>1. Modules\ripple_main\processing</Filter>
    </ClInclude>
    <ClInclude Include="src\cpp\ripple\RippleState.h">
      <Filter>1. Modules\ripple_main\processing</Filter>
    </ClInclude>
    <ClInclude Include="src\cpp\ripple\WSHandler.h">
      <Filter>1. Modules\ripple_client\rpc</Filter>
    </ClInclude>
    <ClInclude Include="src\cpp\ripple\CallRPC.h">
      <Filter>1. Modules\ripple_client\rpc</Filter>
    </ClInclude>
    <ClInclude Include="src\cpp\ripple\RPC.h">
      <Filter>1. Modules\ripple_client\rpc</Filter>
    </ClInclude>
    <ClInclude Include="src\cpp\ripple\RPCDoor.h">
      <Filter>1. Modules\ripple_client\rpc</Filter>
    </ClInclude>
    <ClInclude Include="src\cpp\ripple\RPCErr.h">
      <Filter>1. Modules\ripple_client\rpc</Filter>
    </ClInclude>
    <ClInclude Include="src\cpp\ripple\RPCHandler.h">
      <Filter>1. Modules\ripple_client\rpc</Filter>
    </ClInclude>
    <ClInclude Include="src\cpp\ripple\RPCSub.h">
      <Filter>1. Modules\ripple_client\rpc</Filter>
    </ClInclude>
    <ClInclude Include="modules\ripple_client\ripple_client.h">
      <Filter>1. Modules\ripple_client</Filter>
    </ClInclude>
    <ClInclude Include="src\cpp\ripple\ChangeTransactor.h">
      <Filter>1. Modules\ripple_main\transactions</Filter>
    </ClInclude>
    <ClInclude Include="src\cpp\ripple\CanonicalTXSet.h">
      <Filter>1. Modules\ripple_main\transactions</Filter>
    </ClInclude>
    <ClInclude Include="src\cpp\ripple\RPCServer.h">
      <Filter>1. Modules\ripple_client\rpc</Filter>
    </ClInclude>
    <ClInclude Include="modules\ripple_db\ripple_db.h">
      <Filter>1. Modules\ripple_db</Filter>
    </ClInclude>
    <ClInclude Include="src\cpp\database\database.h">
      <Filter>1. Modules\ripple_db\storage</Filter>
    </ClInclude>
    <ClInclude Include="src\cpp\database\SqliteDatabase.h">
      <Filter>1. Modules\ripple_db\storage</Filter>
    </ClInclude>
    <ClInclude Include="modules\ripple_main\ripple_main.h">
      <Filter>1. Modules\ripple_main</Filter>
    </ClInclude>
    <ClInclude Include="src\cpp\ripple\HttpsClient.h">
      <Filter>1. Modules\ripple_client\http</Filter>
    </ClInclude>
    <ClInclude Include="src\cpp\ripple\HTTPRequest.h">
      <Filter>1. Modules\ripple_client\http</Filter>
    </ClInclude>
    <ClInclude Include="modules\ripple_net\ripple_net.h">
      <Filter>2. Empty\ripple_net</Filter>
    </ClInclude>
    <ClInclude Include="src\cpp\ripple\Interpreter.h">
      <Filter>1. Modules\ripple_main\contracts</Filter>
    </ClInclude>
    <ClInclude Include="src\cpp\ripple\ScriptData.h">
      <Filter>1. Modules\ripple_main\contracts</Filter>
    </ClInclude>
    <ClInclude Include="src\cpp\ripple\WalletAddTransactor.h">
      <Filter>1. Modules\ripple_main\transactions</Filter>
    </ClInclude>
    <ClInclude Include="src\cpp\ripple\Wallet.h">
      <Filter>1. Modules\ripple_main\transactions</Filter>
    </ClInclude>
    <ClInclude Include="src\cpp\ripple\NicknameState.h">
      <Filter>1. Modules\ripple_main\processing</Filter>
    </ClInclude>
    <ClInclude Include="src\cpp\ripple\SHAMap.h">
      <Filter>1. Modules\ripple_main\containers</Filter>
    </ClInclude>
    <ClInclude Include="src\cpp\ripple\SHAMapSync.h">
      <Filter>1. Modules\ripple_main\containers</Filter>
    </ClInclude>
    <ClInclude Include="src\cpp\ripple\PFRequest.h">
      <Filter>1. Modules\ripple_main\processing</Filter>
    </ClInclude>
    <ClInclude Include="src\cpp\ripple\Pathfinder.h">
      <Filter>1. Modules\ripple_main\processing</Filter>
    </ClInclude>
    <ClInclude Include="modules\ripple_mess\ripple_mess.h">
      <Filter>2. Empty\ripple_mess</Filter>
    </ClInclude>
    <ClInclude Include="modules\ripple_basics\containers\ripple_KeyCache.h">
      <Filter>1. Modules\ripple_basics\containers</Filter>
    </ClInclude>
    <ClInclude Include="modules\ripple_json\json\json_batchallocator.h">
      <Filter>1. Modules\ripple_json\json</Filter>
    </ClInclude>
    <ClInclude Include="modules\ripple_json\json\json_config.h">
      <Filter>1. Modules\ripple_json\json</Filter>
    </ClInclude>
    <ClInclude Include="modules\ripple_json\json\json_forwards.h">
      <Filter>1. Modules\ripple_json\json</Filter>
    </ClInclude>
    <ClInclude Include="modules\ripple_json\json\json_reader.h">
      <Filter>1. Modules\ripple_json\json</Filter>
    </ClInclude>
    <ClInclude Include="modules\ripple_json\json\json_value.h">
      <Filter>1. Modules\ripple_json\json</Filter>
    </ClInclude>
    <ClInclude Include="modules\ripple_json\json\json_writer.h">
      <Filter>1. Modules\ripple_json\json</Filter>
    </ClInclude>
    <ClInclude Include="modules\ripple_json\json\json.h">
      <Filter>1. Modules\ripple_json\json\DEPRECATED</Filter>
    </ClInclude>
    <ClInclude Include="modules\ripple_json\json\json_autolink.h">
      <Filter>1. Modules\ripple_json\json\DEPRECATED</Filter>
    </ClInclude>
    <ClInclude Include="modules\ripple_json\ripple_json.h">
      <Filter>1. Modules\ripple_json</Filter>
    </ClInclude>
    <ClInclude Include="modules\ripple_json\json\json_features.h">
      <Filter>1. Modules\ripple_json\json</Filter>
    </ClInclude>
    <ClInclude Include="modules\ripple_basics\containers\ripple_RangeSet.h">
      <Filter>1. Modules\ripple_basics\containers</Filter>
    </ClInclude>
    <ClInclude Include="modules\ripple_basics\containers\ripple_SecureAllocator.h">
      <Filter>1. Modules\ripple_basics\containers</Filter>
    </ClInclude>
    <ClInclude Include="modules\ripple_basics\containers\ripple_TaggedCache.h">
      <Filter>1. Modules\ripple_basics\containers</Filter>
    </ClInclude>
    <ClInclude Include="modules\ripple_basics\utility\ripple_Time.h">
      <Filter>1. Modules\ripple_basics\utility</Filter>
    </ClInclude>
    <ClInclude Include="modules\ripple_basics\utility\ripple_ThreadName.h">
      <Filter>1. Modules\ripple_basics\utility</Filter>
    </ClInclude>
    <ClInclude Include="modules\ripple_basics\utility\ripple_RandomNumbers.h">
      <Filter>1. Modules\ripple_basics\utility</Filter>
    </ClInclude>
    <ClInclude Include="modules\ripple_basics\utility\ripple_PlatformMacros.h">
      <Filter>1. Modules\ripple_basics\utility</Filter>
    </ClInclude>
    <ClInclude Include="modules\ripple_basics\utility\ripple_Log.h">
      <Filter>1. Modules\ripple_basics\utility</Filter>
    </ClInclude>
    <ClInclude Include="modules\ripple_basics\utility\ripple_ByteOrder.h">
      <Filter>1. Modules\ripple_basics\utility</Filter>
    </ClInclude>
    <ClInclude Include="modules\ripple_basics\utility\ripple_StringUtilities.h">
      <Filter>1. Modules\ripple_basics\utility</Filter>
    </ClInclude>
    <ClInclude Include="modules\ripple_basics\utility\ripple_UptimeTimer.h">
      <Filter>1. Modules\ripple_basics\utility</Filter>
    </ClInclude>
    <ClInclude Include="modules\ripple_basics\utility\ripple_IntegerTypes.h">
      <Filter>1. Modules\ripple_basics\utility</Filter>
    </ClInclude>
    <ClInclude Include="modules\ripple_basics\utility\ripple_Sustain.h">
      <Filter>1. Modules\ripple_basics\utility</Filter>
    </ClInclude>
    <ClInclude Include="modules\ripple_basics\utility\ripple_DiffieHellmanUtil.h">
      <Filter>1. Modules\ripple_basics\utility</Filter>
    </ClInclude>
    <ClInclude Include="modules\ripple_basics\types\ripple_UInt256.h">
      <Filter>1. Modules\ripple_basics\types</Filter>
    </ClInclude>
    <ClInclude Include="modules\ripple_basics\utility\ripple_HashUtilities.h">
      <Filter>1. Modules\ripple_basics\utility</Filter>
    </ClInclude>
    <ClInclude Include="modules\ripple_data\ripple_data.h">
      <Filter>1. Modules\ripple_data</Filter>
    </ClInclude>
    <ClInclude Include="modules\ripple_main\misc\ripple_HashValue.h">
      <Filter>1. Modules\ripple_main\misc</Filter>
    </ClInclude>
    <ClInclude Include="modules\ripple_data\crypto\ripple_CBigNum.h">
      <Filter>1. Modules\ripple_data\crypto</Filter>
    </ClInclude>
    <ClInclude Include="modules\ripple_data\crypto\ripple_Base58.h">
      <Filter>1. Modules\ripple_data\crypto</Filter>
    </ClInclude>
    <ClInclude Include="modules\ripple_data\crypto\ripple_Base58Data.h">
      <Filter>1. Modules\ripple_data\crypto</Filter>
    </ClInclude>
    <ClInclude Include="modules\ripple_data\crypto\ripple_RFC1751.h">
      <Filter>1. Modules\ripple_data\crypto</Filter>
    </ClInclude>
    <ClInclude Include="modules\ripple_data\types\ripple_RippleAddress.h">
      <Filter>1. Modules\ripple_data\types</Filter>
    </ClInclude>
    <ClInclude Include="modules\ripple_data\types\ripple_FieldNames.h">
      <Filter>1. Modules\ripple_data\types</Filter>
    </ClInclude>
    <ClInclude Include="modules\ripple_data\types\ripple_SerializeDeclarations.h">
      <Filter>1. Modules\ripple_data\types</Filter>
    </ClInclude>
    <ClInclude Include="modules\ripple_data\crypto\ripple_CKey.h">
      <Filter>1. Modules\ripple_data\crypto</Filter>
    </ClInclude>
    <ClInclude Include="modules\ripple_data\types\ripple_Serializer.h">
      <Filter>1. Modules\ripple_data\types</Filter>
    </ClInclude>
    <ClInclude Include="modules\ripple_basics\utility\ripple_ScopedLock.h">
      <Filter>1. Modules\ripple_basics\utility</Filter>
    </ClInclude>
    <ClInclude Include="modules\ripple_basics\utility\ripple_InstanceCounter.h">
      <Filter>1. Modules\ripple_basics\utility</Filter>
    </ClInclude>
    <ClInclude Include="build\proto\ripple.pb.h">
      <Filter>1. Modules\ripple_data\protobuf</Filter>
    </ClInclude>
    <ClInclude Include="src\cpp\ripple\ripple_IFeatures.h">
      <Filter>1. Modules\ripple_main\processing</Filter>
    </ClInclude>
    <ClInclude Include="src\cpp\ripple\ripple_IFeeVote.h">
      <Filter>1. Modules\ripple_main\processing</Filter>
    </ClInclude>
    <ClInclude Include="src\cpp\ripple\Application.h">
      <Filter>1. Modules\ripple_main\main</Filter>
    </ClInclude>
    <ClInclude Include="src\cpp\ripple\ripple_ILoadFeeTrack.h">
      <Filter>1. Modules\ripple_main\main</Filter>
    </ClInclude>
    <ClInclude Include="src\cpp\ripple\LoadManager.h">
      <Filter>1. Modules\ripple_main\main</Filter>
    </ClInclude>
    <ClInclude Include="src\cpp\ripple\ripple_DatabaseCon.h">
      <Filter>1. Modules\ripple_main\main</Filter>
    </ClInclude>
    <ClInclude Include="src\cpp\ripple\ripple_IValidations.h">
      <Filter>1. Modules\ripple_main\main</Filter>
    </ClInclude>
    <ClInclude Include="src\cpp\ripple\Config.h">
      <Filter>1. Modules\ripple_main\main</Filter>
    </ClInclude>
    <ClInclude Include="src\cpp\ripple\JobQueue.h">
      <Filter>1. Modules\ripple_main\main</Filter>
    </ClInclude>
    <ClInclude Include="src\cpp\ripple\LoadMonitor.h">
      <Filter>1. Modules\ripple_main\main</Filter>
    </ClInclude>
    <ClInclude Include="src\cpp\ripple\NetworkStatus.h">
      <Filter>1. Modules\ripple_main\main</Filter>
    </ClInclude>
    <ClInclude Include="src\cpp\ripple\Version.h">
      <Filter>1. Modules\ripple_main\main</Filter>
    </ClInclude>
    <ClInclude Include="src\cpp\ripple\WSDoor.h">
      <Filter>1. Modules\ripple_main\sockets</Filter>
    </ClInclude>
    <ClInclude Include="src\cpp\ripple\AutoSocket.h">
      <Filter>1. Modules\ripple_main\sockets</Filter>
    </ClInclude>
    <ClInclude Include="src\cpp\ripple\ConnectionPool.h">
      <Filter>1. Modules\ripple_main\sockets</Filter>
    </ClInclude>
    <ClInclude Include="src\cpp\ripple\NetworkOPs.h">
      <Filter>1. Modules\ripple_main\sockets</Filter>
    </ClInclude>
    <ClInclude Include="src\cpp\ripple\Peer.h">
      <Filter>1. Modules\ripple_main\sockets</Filter>
    </ClInclude>
    <ClInclude Include="src\cpp\ripple\PeerDoor.h">
      <Filter>1. Modules\ripple_main\sockets</Filter>
    </ClInclude>
    <ClInclude Include="src\cpp\ripple\SNTPClient.h">
      <Filter>1. Modules\ripple_main\sockets</Filter>
    </ClInclude>
    <ClInclude Include="src\cpp\ripple\Suppression.h">
      <Filter>1. Modules\ripple_main\sockets</Filter>
    </ClInclude>
    <ClInclude Include="src\cpp\ripple\UniqueNodeList.h">
      <Filter>1. Modules\ripple_main\sockets</Filter>
    </ClInclude>
    <ClInclude Include="src\cpp\ripple\WSConnection.h">
      <Filter>1. Modules\ripple_main\sockets</Filter>
    </ClInclude>
  </ItemGroup>
  <ItemGroup>
    <None Include="SConstruct" />
    <None Include="validators.txt" />
    <None Include="src\cpp\protobuf\src\google\protobuf\descriptor.proto">
      <Filter>0. Third Party Code\protobuf\protobuf</Filter>
    </None>
    <None Include="modules\ripple_json\json\json_internalarray.inl">
      <Filter>1. Modules\ripple_json\json</Filter>
    </None>
    <None Include="modules\ripple_json\json\json_internalmap.inl">
      <Filter>1. Modules\ripple_json\json</Filter>
    </None>
    <None Include="modules\ripple_json\json\json_valueiterator.inl">
      <Filter>1. Modules\ripple_json\json</Filter>
    </None>
    <None Include="Doxyfile" />
  </ItemGroup>
  <ItemGroup>
    <CustomBuild Include="src\cpp\ripple\ripple.proto" />
  </ItemGroup>
</Project><|MERGE_RESOLUTION|>--- conflicted
+++ resolved
@@ -4,6 +4,9 @@
     <Filter Include="0. Third Party Code">
       <UniqueIdentifier>{475c5b33-c9b5-415f-89df-fb9961f3b57c}</UniqueIdentifier>
     </Filter>
+    <Filter Include="0. Third Party Code\beast">
+      <UniqueIdentifier>{290b7b39-a4e6-4b8b-b464-d1e458562fdd}</UniqueIdentifier>
+    </Filter>
     <Filter Include="0. Third Party Code\SQLite">
       <UniqueIdentifier>{60c3631e-8855-4a61-bdd3-9892d96242d5}</UniqueIdentifier>
     </Filter>
@@ -106,7 +109,6 @@
     <Filter Include="1. Modules\ripple_main\main">
       <UniqueIdentifier>{1ccfc5ad-5cd7-4a8e-b305-08f663c2397c}</UniqueIdentifier>
     </Filter>
-<<<<<<< HEAD
     <Filter Include="1. Modules\ripple_main\misc">
       <UniqueIdentifier>{a624c4e9-2c7b-4b98-9dff-f57d876999f0}</UniqueIdentifier>
     </Filter>
@@ -136,10 +138,6 @@
     </Filter>
     <Filter Include="2. Empty\ripple_net">
       <UniqueIdentifier>{7f76ce57-c428-487e-97a0-979c0990a81d}</UniqueIdentifier>
-=======
-    <Filter Include="0. Third Party Code\beast">
-      <UniqueIdentifier>{290b7b39-a4e6-4b8b-b464-d1e458562fdd}</UniqueIdentifier>
->>>>>>> 6c153c0f
     </Filter>
   </ItemGroup>
   <ItemGroup>
